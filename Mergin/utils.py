# GPLv3 license
# Copyright Lutra Consulting Limited

import shutil
from datetime import datetime, timezone, tzinfo
from enum import Enum
from urllib.error import URLError, HTTPError
import configparser
import os
from osgeo import gdal
import pathlib
import platform
import urllib.parse
import urllib.request
import tempfile
import json
import glob
import re

from qgis.PyQt.QtCore import QSettings, QVariant
from qgis.PyQt.QtWidgets import QMessageBox, QFileDialog
from qgis.PyQt.QtGui import QPalette, QColor, QIcon
from qgis.PyQt.QtXml import QDomDocument
from qgis.core import (
    NULL,
    Qgis,
    QgsApplication,
    QgsAuthMethodConfig,
    QgsCoordinateReferenceSystem,
    QgsDataProvider,
    QgsEditorWidgetSetup,
    QgsExpressionContextUtils,
    QgsField,
    QgsMapLayerType,
    QgsMarkerSymbol,
    QgsMeshDataProvider,
    QgsProject,
    QgsRaster,
    QgsRasterDataProvider,
    QgsRasterFileWriter,
    QgsRasterLayer,
    QgsRasterPipe,
    QgsRasterProjector,
    QgsVectorDataProvider,
    QgsVectorFileWriter,
    QgsVectorLayer,
    QgsProviderRegistry,
    QgsSettings,
    QgsDatumTransform,
    QgsProjUtils,
    QgsDataSourceUri,
    QgsVectorTileLayer,
    QgsFeature,
    QgsFeatureRequest,
    QgsExpression,
    QgsSingleSymbolRenderer,
    QgsLineSymbol,
    QgsSymbolLayerUtils,
    QgsReadWriteContext,
    QgsField,
    QgsFields,
    QgsWkbTypes,
    QgsCoordinateTransformContext,
    QgsDefaultValue,
    QgsMapLayer,
    QgsProperty,
    QgsSymbolLayer,
)

from .mergin.utils import int_version, bytes_to_human_size
from .mergin.merginproject import MerginProject

try:
    from .mergin.common import ClientError, ErrorCode, LoginError, InvalidProject
    from .mergin.client import MerginClient, ServerType
    from .mergin.client_pull import (
        download_project_async,
        download_project_is_running,
        download_project_finalize,
        download_project_cancel,
    )
    from .mergin.client_pull import (
        pull_project_async,
        pull_project_is_running,
        pull_project_finalize,
        pull_project_cancel,
    )
    from .mergin.client_push import (
        push_project_async,
        push_project_is_running,
        push_project_finalize,
        push_project_cancel,
    )
    from .mergin.report import create_report
    from .mergin.deps import pygeodiff
except ImportError:
    import sys

    this_dir = os.path.dirname(os.path.realpath(__file__))
    path = os.path.join(this_dir, "mergin_client.whl")
    sys.path.append(path)
    from mergin.client import MerginClient, ServerType
    from mergin.common import ClientError, InvalidProject, LoginError

    from mergin.client_pull import (
        download_project_async,
        download_project_is_running,
        download_project_finalize,
        download_project_cancel,
    )
    from mergin.client_pull import (
        pull_project_async,
        pull_project_is_running,
        pull_project_finalize,
        pull_project_cancel,
    )
    from mergin.client_push import (
        push_project_async,
        push_project_is_running,
        push_project_finalize,
        push_project_cancel,
    )
    from .mergin.report import create_report
    from .mergin.deps import pygeodiff

MERGIN_URL = "https://app.merginmaps.com"
MERGIN_LOGS_URL = "https://g4pfq226j0.execute-api.eu-west-1.amazonaws.com/mergin_client_log_submit"

QGIS_NET_PROVIDERS = ("WFS", "arcgisfeatureserver", "arcgismapserver", "geonode", "ows", "wcs", "wms", "vectortile")
QGIS_DB_PROVIDERS = ("postgres", "mssql", "oracle", "hana", "postgresraster", "DB2")
QGIS_MESH_PROVIDERS = ("mdal", "mesh_memory")
QGIS_FILE_BASED_PROVIDERS = (
    "ogr",
    "gdal",
    "spatialite",
    "delimitedtext",
    "gpx",
    "mdal",
    "grass",
    "grassraster",
    "wms",
    "vectortile",
)
PACKABLE_PROVIDERS = ("ogr", "gdal", "delimitedtext", "gpx", "postgres", "memory")

PROJS_PER_PAGE = 50

TILES_URL = "https://tiles.merginmaps.com"


class PackagingError(Exception):
    pass


class UnsavedChangesStrategy(Enum):
    NoUnsavedChanges = 0  # None / successful Yes
    HasUnsavedChangesButIgnore = 1  # No
    HasUnsavedChanges = -1  # Cancel / failed Yes


class FieldConverter(QgsVectorFileWriter.FieldValueConverter):
    """
    Custom field value converter renaming fid attribute if it has non-unique values preventing the column to be a
    proper unique FID attribute.
    """

    def __init__(self, layer):
        QgsVectorFileWriter.FieldValueConverter.__init__(self)
        self.layer = layer
        self.fid_idx = None
        self.fid_unique = False
        self.check_fid_unique()

    def check_has_fid_field(self):
        fid_idx = self.layer.fields().lookupField("fid")
        if fid_idx >= 0:
            self.fid_idx = fid_idx
            return True
        else:
            self.fid_idx = None
            return False

    def check_fid_unique(self):
        if not self.check_has_fid_field():
            self.fid_unique = True
            return
        self.fid_unique = len(self.layer.uniqueValues(self.fid_idx)) == self.layer.featureCount()

    def get_fid_replacement(self):
        suff = 1
        while True:
            replacement = f"fid_{suff}"
            if self.layer.fields().lookupField(replacement) < 0:
                return replacement
            suff += 1

    def fieldDefinition(self, field):
        """If the original FID column has non-unique values, rename it."""
        idx = self.layer.fields().indexOf(field.name())
        if self.fid_unique or idx != self.fid_idx:
            return self.layer.fields()[idx]
        fid_repl = self.get_fid_replacement()
        return QgsField(fid_repl, QVariant.Int)

    def convert(self, idx, value):
        """Leave value as is."""
        return value


def find_qgis_files(directory):
    qgis_files = []
    for root, dirs, files in os.walk(directory):
        for f in files:
            _, ext = os.path.splitext(f)
            if ext in [".qgs", ".qgz"]:
                qgis_files.append(os.path.join(root, f))
    return qgis_files


def get_qgis_proxy_config(url=None):
    """Check if a proxy is enabled and needed for the given url. Return the settings and additional info."""
    proxy_config = None
    s = QSettings()
    proxy_enabled = s.value("proxy/proxyEnabled", False, type=bool)
    if proxy_enabled:
        proxy_type = s.value("proxy/proxyType")
        if proxy_type not in ("DefaultProxy", "HttpProxy", "HttpCachingProxy"):
            raise ClientError(f"Not supported proxy server type ({proxy_type})")
        excludedUrlList = s.value("proxy/proxyExcludedUrls", "")
        excluded = []
        if excludedUrlList:
            excluded = [e.rstrip("/") for e in excludedUrlList.split("|")]
        if url is not None and url.rstrip("/") in excluded:
            return proxy_config
        proxy_config = dict()
        # for default proxy we try to get system proxy
        if proxy_type == "DefaultProxy":
            sys_proxy = urllib.request.getproxies()
            if sys_proxy and "http" in sys_proxy:
                parsed = urllib.parse.urlparse(sys_proxy["http"])
                proxy_config["url"] = parsed.host
                proxy_config["port"] = parsed.port
                return proxy_config
            else:
                raise ClientError("Failed to detect default proxy.")
        # otherwise look for QGIS proxy settings
        proxy_config["url"] = s.value("proxy/proxyHost", None)
        if proxy_config["url"] is None:
            raise ClientError("No URL given for proxy server")
        proxy_config["port"] = s.value("proxy/proxyPort", 3128)
        auth_conf_id = s.value("proxy/authcfg", None)
        if auth_conf_id:
            auth_manager = QgsApplication.authManager()
            auth_conf = QgsAuthMethodConfig()
            auth_manager.loadAuthenticationConfig(auth_conf_id, auth_conf, True)
            proxy_config["user"] = auth_conf.configMap()["username"]
            proxy_config["password"] = auth_conf.configMap()["password"]
        else:
            proxy_config["user"] = s.value("proxy/proxyUser", None)
            proxy_config["password"] = s.value("proxy/proxyPassword", None)
    return proxy_config


def get_qgis_version_str():
    """Returns QGIS verion as 'MAJOR.MINOR.PATCH', for example '3.10.6'"""
    # there's also Qgis.QGIS_VERSION which is string but also includes release name (possibly with unicode characters)
    qgis_ver_int = Qgis.QGIS_VERSION_INT
    qgis_ver_major = qgis_ver_int // 10000
    qgis_ver_minor = (qgis_ver_int % 10000) // 100
    qgis_ver_patch = qgis_ver_int % 100
    return "{}.{}.{}".format(qgis_ver_major, qgis_ver_minor, qgis_ver_patch)


def plugin_version():
    with open(os.path.join(os.path.dirname(__file__), "metadata.txt"), "r") as f:
        config = configparser.ConfigParser()
        config.read_file(f)
    return config["general"]["version"]


def get_plugin_version():
    version = plugin_version()
    return "Plugin/" + version + " QGIS/" + get_qgis_version_str()


def is_versioned_file(file):
    """Check if file is compatible with geodiff lib and hence suitable for versioning.

    :param file: file path
    :type file: str
    :returns: if file is compatible with geodiff lib
    :rtype: bool
    """
    diff_extensions = [".gpkg", ".sqlite"]
    f_extension = os.path.splitext(file)[1]
    return f_extension in diff_extensions


def send_logs(username, logfile):
    """Send mergin-client logs to dedicated server

    :param logfile: path to logfile
    :returns: name of submitted file, error message
    """
    mergin_url, _, _ = get_mergin_auth()
    system = platform.system().lower()
    version = plugin_version()
    # also read global mergin client log
    global_log_file = os.environ.get("MERGIN_CLIENT_LOG", None)

    params = {"app": "plugin-{}-{}".format(system, version), "username": username}
    url = MERGIN_LOGS_URL + "?" + urllib.parse.urlencode(params)
    header = {"content-type": "text/plain"}

    meta = "Plugin: {} \nQGIS: {} \nSystem: {} \nMergin Maps URL: {} \nMergin Maps user: {} \n--------------------------------\n\n".format(
        version, get_qgis_version_str(), system, mergin_url, username
    )

    global_logs = b""
    if global_log_file and os.path.exists(global_log_file):
        with open(global_log_file, "rb") as f:
            if os.path.getsize(global_log_file) > 100 * 1024:
                f.seek(-100 * 1024, os.SEEK_END)
            global_logs = f.read() + b"\n--------------------------------\n\n"

    with open(logfile, "rb") as f:
        if os.path.getsize(logfile) > 512 * 1024:
            f.seek(-512 * 1024, os.SEEK_END)
        logs = f.read()

    payload = meta.encode() + global_logs + logs
    try:
        req = urllib.request.Request(url, data=payload, headers=header)
        resp = urllib.request.urlopen(req)
        log_file_name = resp.read().decode()
        if resp.msg != "OK":
            return None, str(resp.reason)
        return log_file_name, None
    except (HTTPError, URLError) as e:
        return None, str(e)


def same_dir(dir1, dir2):
    """Check if the two directory are the same."""
    if not dir1 or not dir2:
        return False
    path1 = pathlib.Path(dir1)
    path2 = pathlib.Path(dir2)
    return path1 == path2


def get_new_qgis_project_filepath(project_name=None):
    """
    Get path for a new QGIS project. If name is not None, only ask for a directory.
    :name: filename of new project
    :return: string with file path, or None on cancellation
    """
    settings = QSettings()
    last_dir = settings.value("Mergin/lastUsedDownloadDir", str(pathlib.Path.home()))
    if project_name is not None:
        dest_dir = QFileDialog.getExistingDirectory(
            None, "Destination directory", last_dir, QFileDialog.Option.ShowDirsOnly
        )
        project_file = os.path.abspath(os.path.join(dest_dir, project_name))
    else:
        project_file, filters = QFileDialog.getSaveFileName(
            None, "Save QGIS project", "", "QGIS projects (*.qgz *.qgs)"
        )
    if project_file:
        if not (project_file.endswith(".qgs") or project_file.endswith(".qgz")):
            project_file += ".qgz"
        return project_file
    return None


def unsaved_project_check():
    """
    Check if current QGIS project has some unsaved changes.
    Let the user decide if the changes are to be saved before continuing.
    :return: UnsavedChangesStrategy enumerator defining if previous method should continue
    :type: Enum
    """
    if (
        any(
            [
                type(layer) is QgsVectorLayer and layer.isModified()
                for layer in QgsProject.instance().mapLayers().values()
            ]
        )
        or QgsProject.instance().isDirty()
    ):
        msg = "There are some unsaved changes. Do you want save them before continue?"
        btn_reply = QMessageBox.warning(
            None,
            "Unsaved changes",
            msg,
            QMessageBox.StandardButton.Yes | QMessageBox.StandardButton.No | QMessageBox.StandardButton.Cancel,
        )
        if btn_reply == QMessageBox.StandardButton.Yes:
            for layer in QgsProject.instance().mapLayers().values():
                if type(layer) is QgsVectorLayer and layer.isModified():
                    layer.commitChanges()
            if QgsProject.instance().isDirty():
                if QgsProject.instance().fileName():
                    QgsProject.instance().write()
                else:
                    project_file = get_new_qgis_project_filepath()
                    if project_file:
                        QgsProject.instance().setFileName(project_file)
                        write_ok = QgsProject.instance().write()
                        if not write_ok:
                            QMessageBox.warning(
                                None, "Error Saving Project", "QGIS project was not saved properly. Cancelling..."
                            )
                            return UnsavedChangesStrategy.HasUnsavedChanges
                    else:
                        return UnsavedChangesStrategy.HasUnsavedChanges
            return UnsavedChangesStrategy.NoUnsavedChanges
        elif btn_reply == QMessageBox.StandardButton.No:
            return UnsavedChangesStrategy.HasUnsavedChangesButIgnore
        else:
            return UnsavedChangesStrategy.HasUnsavedChanges
    return UnsavedChangesStrategy.NoUnsavedChanges


def save_vector_layer_as_gpkg(layer, target_dir, update_datasource=False):
    """Save layer as a single table GeoPackage in the target_dir. Update the original layer datasource if needed.
    If the original layer has already a fid column with non-unique values, it will be renamed to first free fid_x.
    """
    layer_name = remove_forbidden_chars("_".join(layer.name().split()))
    layer_filename = get_unique_filename(os.path.join(target_dir, f"{layer_name}.gpkg"))
    transform_context = QgsProject.instance().transformContext()
    writer_opts = QgsVectorFileWriter.SaveVectorOptions()
    writer_opts.fileEncoding = "UTF-8"
    writer_opts.layerName = layer_name
    writer_opts.driverName = "GPKG"
    if layer.fields().lookupField("fid") >= 0:
        converter = FieldConverter(layer)
        writer_opts.fieldValueConverter = converter
    res, err = QgsVectorFileWriter.writeAsVectorFormatV2(layer, layer_filename, transform_context, writer_opts)
    if res != QgsVectorFileWriter.NoError:
        return layer_filename, f"Couldn't properly save layer: {layer_filename}. \n{err}"
    if update_datasource:
        provider_opts = QgsDataProvider.ProviderOptions()
        provider_opts.fileEncoding = "UTF-8"
        provider_opts.layerName = layer_name
        provider_opts.driverName = "GPKG"
        datasource = f"{layer_filename}|layername={layer_name}"
        layer.setDataSource(datasource, layer_name, "ogr", provider_opts)
    return layer_filename, None


def create_basic_qgis_project(project_path=None, project_name=None):
    """
    Create a basic QGIS project with OSM background and a simple vector layer.
    :return: Project file path on successful creation of a new project, None otherwise
    """
    if project_path is None:
        project_path = get_new_qgis_project_filepath(project_name=project_name)
    if project_path is None:
        return False
    new_project = QgsProject()
    crs = QgsCoordinateReferenceSystem()
    crs.createFromString("EPSG:3857")
    new_project.setCrs(crs)
    new_project.setFileName(project_path)
    ds_uri = QgsDataSourceUri()
    ds_uri.setParam("type", "xyz")
    ds_uri.setParam("url", f"{TILES_URL}/data/default/{{z}}/{{x}}/{{y}}.pbf")
    ds_uri.setParam("zmin", "0")
    ds_uri.setParam("zmax", "14")
    ds_uri.setParam("styleUrl", f"{TILES_URL}/styles/default.json")
    vt_layer = QgsVectorTileLayer(bytes(ds_uri.encodedUri()).decode(), "OpenMapTiles (OSM)")
    vt_layer.loadDefaultStyle()
    metadata = vt_layer.metadata()
    metadata.setRights(["© OpenMapTiles © OpenStreetMap contributors"])
    vt_layer.setMetadata(metadata)
    new_project.addMapLayer(vt_layer)
    mem_uri = "Point?crs=epsg:3857"
    mem_layer = QgsVectorLayer(mem_uri, "Survey points", "memory")
    res = mem_layer.dataProvider().addAttributes(
        [
            QgsField("date", QVariant.DateTime),
            QgsField("notes", QVariant.String),
            QgsField("photo", QVariant.String),
        ]
    )
    mem_layer.updateFields()
    vector_fname, err = save_vector_layer_as_gpkg(mem_layer, os.path.dirname(project_path))
    if err:
        QMessageBox.warning(None, "Error Creating New Project", f"Couldn't save vector layer to:\n{vector_fname}")
    vector_layer = QgsVectorLayer(vector_fname, "Survey", "ogr")
    symbol = QgsMarkerSymbol.createSimple(
        {
            "name": "circle",
            "color": "#d73027",
            "size": "3",
            "outline_color": "#e8e8e8",
            "outline_style": "solid",
            "outline_width": "0.4",
        }
    )
    vector_layer.renderer().setSymbol(symbol)
    fid_ws = QgsEditorWidgetSetup("Hidden", {})
    vector_layer.setEditorWidgetSetup(0, fid_ws)
    datetime_config = {
        "allow_null": True,
        "calendar_popup": True,
        "display_format": "yyyy-MM-dd HH:mm:ss",
        "field_format": "yyyy-MM-dd HH:mm:ss",
        "field_iso_format": False,
    }
    datetime_ws = QgsEditorWidgetSetup("DateTime", datetime_config)
    vector_layer.setEditorWidgetSetup(1, datetime_ws)
    photo_config = {
        "DocumentViewer": 1,
        "DocumentViewerHeight": 0,
        "DocumentViewerWidth": 0,
        "FileWidget": True,
        "FileWidgetButton": True,
        "FileWidgetFilter": "",
        "RelativeStorage": 1,
        "StorageMode": 0,
        "PropertyCollection": {"name": NULL, "properties": {}, "type": "collection"},
    }
    photo_ws = QgsEditorWidgetSetup("ExternalResource", photo_config)
    vector_layer.setEditorWidgetSetup(3, photo_ws)
    new_project.addMapLayer(vector_layer)

    write_success = new_project.write()
    if not write_success:
        QMessageBox.warning(None, "Error Creating New Project", f"Couldn't create new project:\n{project_path}")
        return None
    return project_path


def set_qgis_project_relative_paths(qgis_project):
    """Check if given QGIS project is set up for relative paths. If not, try to change this setting."""
    abs_paths, ok = qgis_project.readEntry("Paths", "/Absolute")
    if ok and abs_paths == "true":
        _ = qgis_project.writeEntry("Paths", "/Absolute", "false")


def set_qgis_project_home_ignore(qgis_project):
    """Check if given QGIS project have home path set up. If yes - remove it from the project."""
    if qgis_project.presetHomePath():
        qgis_project.setPresetHomePath("")


def save_current_project(project_path, warn=False):
    """Save current QGIS project to project_path. Set the project to use relative paths if relative_paths is True."""
    cur_project = QgsProject.instance()

    set_qgis_project_relative_paths(cur_project)
    set_qgis_project_home_ignore(cur_project)

    cur_project.setFileName(project_path)
    write_success = cur_project.write()
    if not write_success and warn:
        QMessageBox.warning(None, "Error Creating Project", f"Couldn't save project to:\n{project_path}")
        return False
    return True


def remove_forbidden_chars(text, forbidden="\\/:*?\"'<>|()"):
    """Remove forbidden characters from the text."""
    for c in forbidden:
        text = text.replace(c, "")
    return text


def get_unique_filename(filename):
    """Check if the filename exists. Try append a number to get a unique filename."""
    if not os.path.exists(filename) and os.path.exists(os.path.dirname(filename)):
        return filename
    file_path_name, ext = os.path.splitext(filename)
    i = 1
    new_filename = f"{file_path_name}_{{}}{ext}"
    while os.path.isfile(new_filename.format(i)):
        i += 1
    return new_filename.format(i)


def datasource_filepath(layer):
    """Check if layer datasource is file-based and return the path, or None otherwise."""
    dp = layer.dataProvider()
    if dp.name() not in QGIS_FILE_BASED_PROVIDERS:
        return None
    if isinstance(dp, QgsMeshDataProvider):
        ds_uri = dp.dataSourceUri()
    elif isinstance(dp, QgsRasterDataProvider):
        if dp.name() == "wms":
            uri = QgsProviderRegistry.instance().decodeUri("wms", layer.source())
            ds_uri = uri["path"] if "path" in uri else None
        else:
            ds_uri = dp.dataSourceUri()
    elif isinstance(dp, QgsVectorDataProvider):
        if dp.storageType() in ("GPKG", "GPX", "GeoJSON"):
            ds_uri = dp.dataSourceUri().split("|")[0]
        elif dp.storageType() == "Delimited text file":
            ds_uri = dp.dataSourceUri().split("?")[0].replace("file://", "")
        else:
            ds_uri = dp.dataSourceUri()
    elif dp.name() == "vectortile":
        uri = QgsProviderRegistry.instance().decodeUri("vectortile", layer.source())
        ds_uri = uri["path"] if "path" in uri else None
    else:
        ds_uri = None
    return ds_uri if os.path.isfile(ds_uri) else None


def is_layer_packable(layer):
    """Check if layer can be packaged for a Mergin Maps project."""
    dp = layer.dataProvider()
    if dp is None:
        return False
    provider_name = dp.name()
    if provider_name in QGIS_DB_PROVIDERS:
        return layer.type() == QgsMapLayerType.VectorLayer
    else:
        if provider_name == "gdal":
            # for GDAL rasters check it is a local file
            return os.path.isfile(layer.dataProvider().dataSourceUri())
        elif provider_name == "wms":
            # raster MBTiles use WMS provider even if this is a local file
            uri = QgsProviderRegistry.instance().decodeUri("wms", layer.source())
            return os.path.isfile(uri["path"]) if "path" in uri else False
        # Since QGIS 3.31 provider name for mbtiles vector tiles has changed to "mbtilesvectortiles"
        elif provider_name in ("vectortile", "mbtilesvectortiles"):
            uri = QgsProviderRegistry.instance().decodeUri("vectortile", layer.source())
            return os.path.isfile(uri["path"]) if "path" in uri else False

        return provider_name in PACKABLE_PROVIDERS


def find_packable_layers(qgis_project=None):
    """Find layers that can be packaged for Mergin Maps."""
    packable = []
    if qgis_project is None:
        qgis_project = QgsProject.instance()
    layers = qgis_project.mapLayers()
    for lid, layer in layers.items():
        if is_layer_packable(layer):
            packable.append(lid)
    return packable


def package_layer(layer, project_dir):
    """
    Save layer to project_dir as a single layer GPKG, unless it is already there as a GPKG layer.
    Raster layers are copied/rewritten to the project_dir depending on the their provider.
    """
    if not layer.isValid():
        raise PackagingError(f"{layer.name()} is not a valid QGIS layer")

    dp = layer.dataProvider()
    src_filepath = datasource_filepath(layer)
    if src_filepath and same_dir(os.path.dirname(src_filepath), project_dir):
        # layer already stored in the target project dir
        if layer.type() in (QgsMapLayerType.RasterLayer, QgsMapLayerType.MeshLayer, QgsMapLayerType.VectorTileLayer):
            return True
        if layer.type() == QgsMapLayerType.VectorLayer:
            # if it is a GPKG we do not need to rewrite it
            if dp.storageType == "GPKG":
                return True

    if layer.type() == QgsMapLayerType.VectorLayer:
        fname, err = save_vector_layer_as_gpkg(layer, project_dir, update_datasource=True)
        if err:
            raise PackagingError(f"Couldn't properly save layer {layer.name()}: {err}")
    elif layer.type() == QgsMapLayerType.VectorTileLayer:
        uri = QgsProviderRegistry.instance().decodeUri("vectortile", layer.source())
        is_local = os.path.isfile(uri["path"]) if "path" in uri else False
        if is_local:
            copy_layer_files(layer, uri["path"], project_dir)
    elif layer.type() == QgsMapLayerType.RasterLayer:
        save_raster_layer(layer, project_dir)
    else:
        # everything else (meshes)
        raise PackagingError("Layer type not supported")


def save_raster_layer(raster_layer, project_dir):
    """
    Save raster layer to the project directory.
    If the source raster is a local GeoTiff, create a copy of the original file in the project directory.
    Remote COG rasters are kept as they are.
    If it is a GeoPackage raster, save it also as a GeoPackage table.
    Otherwise, save the raster as GeoTiff using Qgs with some optimisations.
    """

    driver_name = "mbtiles"
    if raster_layer.dataProvider().name() != "wms":
        driver_name = get_raster_driver_name(raster_layer)

    if driver_name == "GTiff":
        # check if it is a local file
        is_local = os.path.isfile(raster_layer.dataProvider().dataSourceUri())
        if is_local:
            copy_layer_files(raster_layer, raster_layer.dataProvider().dataSourceUri(), project_dir)
    elif driver_name == "mbtiles":
        uri = QgsProviderRegistry.instance().decodeUri("wms", raster_layer.source())
        is_local = os.path.isfile(uri["path"]) if "path" in uri else False
        if is_local:
            copy_layer_files(raster_layer, uri["path"], project_dir)
    elif driver_name == "GPKG":
        save_raster_to_geopackage(raster_layer, project_dir)
    else:
        save_raster_as_geotif(raster_layer, project_dir)


def copy_layer_files(layer, src_path, project_dir):
    """
    Creates a copy of the layer file(s) in the MerginMaps project directory
    and updates layer datasource to point to the correct location.

    If necessary, auxilary files (e.g. world files, overviews, etc) are also
    copied to the MerginMaps project directory.
    """
    if not os.path.exists(src_path):
        raise PackagingError(f"Can't find the source file for {layer.name()}")

    # Make sure the destination path is unique by adding suffix to it if necessary
    new_filename = get_unique_filename(os.path.join(project_dir, os.path.basename(src_path)))
    shutil.copy(src_path, new_filename)

    # for GDAL rasters copy overviews and any other auxilary files
    if layer.dataProvider().name() == "gdal":
        copy_gdal_aux_files(src_path, new_filename)

    # Update layer datasource so the layer is loaded from the new location
    update_datasource(layer, new_filename)


def update_datasource(layer, new_path):
    """Updates layer datasource, so the layer is loaded from the new location"""
    options = QgsDataProvider.ProviderOptions()
    options.layerName = layer.name()
    if layer.dataProvider().name() in ("vectortile", "mbtilesvectortiles"):
        layer.setDataSource(f"url={new_path}&type=mbtiles", layer.name(), layer.dataProvider().name(), options)
    elif layer.dataProvider().name() == "wms":
        layer.setDataSource(f"url=file://{new_path}&type=mbtiles", layer.name(), layer.dataProvider().name(), options)
    else:
        layer.setDataSource(new_path, layer.name(), layer.dataProvider().name(), options)


def copy_gdal_aux_files(src_path, new_path):
    """
    Copies various auxilary files created/used by GDAL, e.g. pyramids,
    world files, metadata, etc.
    """

    if os.path.exists(src_path + ".ovr"):
        shutil.copy(src_path + ".ovr", new_path + ".ovr")

    src_basename = os.path.splitext(src_path)[0]
    new_basename = os.path.splitext(new_path)[0]

    for i in (".aux", ".prj", ".qpj", ".wld"):
        if os.path.exists(src_basename + i):
            shutil.copy(src_basename + i, f"{new_basename}{i}")

    # check for world files with suffixes other than .wld. Usually they use the same
    # suffixes as the image has with a "w" appended (tif -> tifw). A 3-letter suffixes
    # also very common, in this case the first and third characters of the image file's
    # suffix and a final "w" are used for the world file suffix (tif -> tfw).
    # See https://webhelp.esri.com/arcims/9.3/General/topics/author_world_files.htm and
    # https://gdal.org/drivers/raster/wld.html
    suffix = os.path.splitext(src_path)[1][1:]
    files = glob.glob(f"{src_basename}.{suffix[0]}*w")
    for f in files:
        suffix = os.path.splitext(f)[1]
        shutil.copy(f, new_basename + suffix)


def save_raster_to_geopackage(raster_layer, project_dir):
    """Save a GeoPackage raster to GeoPackage table in the project directory."""
    layer_filename = get_unique_filename(os.path.join(project_dir, raster_layer.name() + ".gpkg"))

    raster_writer = QgsRasterFileWriter(layer_filename)
    raster_writer.setOutputFormat("gpkg")
    raster_writer.setCreateOptions([f"RASTER_TABLE={raster_layer.name()}", "APPEND_SUBDATASET=YES"])

    write_raster(raster_layer, raster_writer, layer_filename)


def save_raster_as_geotif(raster_layer, project_dir):
    """Save raster layer as GeoTiff in the project directory."""
    new_raster_filename = get_unique_filename(raster_layer.name() + ".tif")
    layer_filename = os.path.join(project_dir, os.path.basename(new_raster_filename))
    # Get data type info to set a proper compression type
    dp = raster_layer.dataProvider()
    is_byte_data = [dp.dataType(i) <= Qgis.Byte for i in range(raster_layer.bandCount())]
    compression = "JPEG" if all(is_byte_data) else "LZW"
    writer_options = [f"COMPRESS={compression}", "TILED=YES"]

    raster_writer = QgsRasterFileWriter(layer_filename)
    raster_writer.setCreateOptions(writer_options)
    raster_writer.setBuildPyramidsFlag(QgsRaster.PyramidsFlagYes)
    raster_writer.setPyramidsFormat(QgsRaster.PyramidsInternal)
    raster_writer.setPyramidsList([2, 4, 8, 16, 32, 64, 128])
    write_raster(raster_layer, raster_writer, layer_filename)


def get_raster_driver_name(raster_layer):
    """Use GDAL module to get the raster driver short name."""
    ds = gdal.Open(raster_layer.dataProvider().dataSourceUri(), gdal.GA_ReadOnly)
    try:
        driver_name = ds.GetDriver().ShortName
    except AttributeError:
        driver_name = "Unknown"
    del ds
    return driver_name


def write_raster(raster_layer, raster_writer, write_path):
    """Write raster to specified file and update the layer's data source."""
    dp = raster_layer.dataProvider()
    pipe = QgsRasterPipe()
    if not pipe.set(dp.clone()):
        raise PackagingError(f"Couldn't set raster pipe projector for layer {write_path}")

    projector = QgsRasterProjector()
    projector.setCrs(raster_layer.crs(), raster_layer.crs())
    if not pipe.insert(2, projector):
        raise PackagingError(f"Couldn't set raster pipe provider for layer {write_path}")

    res = raster_writer.writeRaster(pipe, dp.xSize(), dp.ySize(), dp.extent(), raster_layer.crs())
    if not res == QgsRasterFileWriter.NoError:
        raise PackagingError(f"Couldn't save raster {write_path} - write error: {res}")

    update_datasource(raster_layer, write_path)


def login_error_message(e):
    QgsApplication.messageLog().logMessage(f"Mergin Maps plugin: {str(e)}")
    msg = "<font color=red>Security token has been expired, failed to renew. Check your username and password </font>"
    QMessageBox.critical(None, "Login failed", msg, QMessageBox.StandardButton.Close)


def unhandled_exception_message(error_details, dialog_title, error_text, log_file=None, username=None):
    msg = (
        error_text + "<p>This should not happen, "
        '<a href="https://github.com/MerginMaps/qgis-mergin-plugin/issues">'
        "please report the problem</a>."
    )
    box = QMessageBox()
    box.setIcon(QMessageBox.Icon.Critical)
    box.setWindowTitle(dialog_title)
    box.setText(msg)
    if log_file is None:
        box.setDetailedText(error_details)
    else:
        error_details = (
            "An error occured during project synchronisation. The log was saved to "
            f"{log_file}. Click 'Send logs' to send a diagnostic log to the developers "
            "to help them determine the exact cause of the problem.\n\n"
            "The log does not contain any of your data, only file names. "
            "It would be useful if you also send a mail to support@merginmaps.com "
            "and briefly describe the problem to add more context to the diagnostic log."
        )
        box.setDetailedText(error_details)
        btn = box.addButton("Send logs", QMessageBox.ButtonRole.ActionRole)
        btn.clicked.connect(lambda: send_logs(username, log_file))
    box.exec()


def write_project_variables(project_name, project_full_name, version):
    QgsExpressionContextUtils.setProjectVariable(QgsProject.instance(), "mergin_project_name", project_name)
    QgsExpressionContextUtils.setProjectVariable(QgsProject.instance(), "mergin_project_full_name", project_full_name)
    QgsExpressionContextUtils.setProjectVariable(QgsProject.instance(), "mergin_project_version", int_version(version))
    QgsExpressionContextUtils.setProjectVariable(QgsProject.instance(), "mm_project_name", project_name)
    QgsExpressionContextUtils.setProjectVariable(QgsProject.instance(), "mm_project_full_name", project_full_name)
    QgsExpressionContextUtils.setProjectVariable(QgsProject.instance(), "mm_project_version", int_version(version))


def remove_project_variables():
    QgsExpressionContextUtils.removeProjectVariable(QgsProject.instance(), "mergin_project_name")
    QgsExpressionContextUtils.removeProjectVariable(QgsProject.instance(), "mergin_project_full_name")
    QgsExpressionContextUtils.removeProjectVariable(QgsProject.instance(), "mergin_project_version")
    QgsExpressionContextUtils.removeProjectVariable(QgsProject.instance(), "mm_project_name")
    QgsExpressionContextUtils.removeProjectVariable(QgsProject.instance(), "mm_project_full_name")
    QgsExpressionContextUtils.removeProjectVariable(QgsProject.instance(), "mm_project_version")


def pretty_summary(summary):
    msg = ""
    for k, v in summary.items():
        msg += "\nDetails " + k
        msg += "".join(
            "\n layer name - "
            + d["table"]
            + ": inserted: "
            + str(d["insert"])
            + ", modified: "
            + str(d["update"])
            + ", deleted: "
            + str(d["delete"])
            for d in v["geodiff_summary"]
            if d["table"] != "gpkg_contents"
        )
    return msg


def get_local_mergin_projects_info():
    """Get a list of local Mergin Maps projects info from QSettings."""
    local_projects_info = []
    settings = QSettings()
    config_server = settings.value("Mergin/server", None)
    if config_server is None:
        return local_projects_info
    settings.beginGroup("Mergin/localProjects/")
    for key in settings.allKeys():
        # Expecting key in the following form: '<namespace>/<project_name>/path'
        # - needs project dir to load metadata
        key_parts = key.split("/")
        if len(key_parts) > 2 and key_parts[2] == "path":
            local_path = settings.value(key, None)
            # double check if the path exists - it might get deleted manually
            if local_path is None or not os.path.exists(local_path):
                continue
            # We also need the server the project was created for, but users may already have some projects created
            # without the server specified. In that case, let's assume it is currently defined server and also store
            # the info for later, when user will be able to change server config actively.
            server_key = f"{key_parts[0]}/{key_parts[1]}/server"
            proj_server = settings.value(server_key, None)
            if proj_server is None:
                proj_server = config_server
                settings.setValue(server_key, config_server)
            # project info = (path, project owner, project name, server)
            local_projects_info.append((local_path, key_parts[0], key_parts[1], proj_server))
    return local_projects_info


def set_qgis_project_mergin_variables(project_dir):
    """Check if QGIS project project_dir is a local Mergin Maps project and set QGIS project variables for Mergin Maps."""

    try:
        mp = MerginProject(project_dir)

        write_project_variables(mp.project_name(), mp.project_full_name(), mp.version())
    except InvalidProject:
        remove_project_variables()


def mergin_project_local_path(project_name=None):
    """
    Try to get local Mergin Maps project path. If project_name is specified, look for this specific project, otherwise
    check if current QGIS project directory is listed in QSettings Mergin Maps local projects list.
    :return: Mergin Maps project local path if project was already downloaded, None otherwise.
    """
    settings = QSettings()
    if project_name is not None:
        proj_path = settings.value(f"Mergin/localProjects/{project_name}/path", None)
        # check local project dir was not unintentionally removed, or .mergin dir was removed
        if proj_path:
            if not os.path.exists(proj_path) or not check_mergin_subdirs(proj_path):
                # project dir does not exist or is not a Mergin project anymore, let's remove it from settings
                settings.remove(f"Mergin/localProjects/{project_name}/path")
                proj_path = None
        return proj_path

    qgis_project_path = os.path.normpath(QgsProject.instance().absolutePath())
    if not qgis_project_path:
        return None

    for local_path, owner, name, server in get_local_mergin_projects_info():
        if same_dir(local_path, qgis_project_path):
            return qgis_project_path

    return None


def icon_path(icon_filename):
    icon_set = "white" if is_dark_theme() else "default"
    ipath = os.path.join(os.path.dirname(os.path.realpath(__file__)), "images", icon_set, "tabler_icons", icon_filename)
    return ipath


def mm_logo_path():
    if is_dark_theme():
        icon_set = "white"
        icon_filename = "MM_logo_HORIZ_COLOR_INVERSE_VECTOR.svg"
    else:
        icon_set = "default"
        icon_filename = "MM_logo_HORIZ_COLOR_VECTOR.svg"

    ipath = os.path.join(os.path.dirname(os.path.realpath(__file__)), "images", icon_set, icon_filename)
    return ipath


def mm_symbol_path():
    if is_dark_theme():
        icon_set = "white"
        icon_color = "COLOR_INVERSE"
    else:
        icon_set = "default"
        icon_color = "COLOR"

    icon_filename = "MM_symbol_" + icon_color + "_no_padding.svg"
    ipath = os.path.join(os.path.dirname(os.path.realpath(__file__)), "images", icon_set, icon_filename)
    return ipath


def check_mergin_subdirs(directory):
    """Check if the directory has a Mergin Maps project subdir (.mergin)."""
    for root, dirs, files in os.walk(directory):
        for name in dirs:
            if name == ".mergin":
                return os.path.join(root, name)
    return False


def is_number(s):
    try:
        float(s)
        return True
    except ValueError:
        return False
    except TypeError:
        return False


def remove_prefix(text: str, prefix: str):
    """
    Remove the ::prefix:: from the ::text:: if it exists otherwise return original ::text::
    Similar to str.removeprefix remove once we drop support for 3.22/python 3.8
    """
    if text.startswith(prefix):
        return text[len(prefix) :]
    return text


def get_schema(layer_path):
    """
    Return JSON representation of the layer schema
    """
    geodiff = pygeodiff.GeoDiff()

    tmp_file = tempfile.NamedTemporaryFile(delete=False)
    tmp_file.close()
    geodiff.schema("sqlite", "", layer_path, tmp_file.name)
    with open(tmp_file.name, encoding="utf-8") as f:
        data = f.read()
        schema = json.loads(data.replace("\n", "")).get("geodiff_schema")
    os.unlink(tmp_file.name)
    return schema


def has_schema_change(mp, layer):
    """
    Check whether the layer has schema changes using schema representaion
    in JSON format generated by geodiff.
    """

    geodiff = pygeodiff.GeoDiff()

    local_path = layer.publicSource().split("|")[0]
    f_name = os.path.split(local_path)[1]
    base_path = mp.fpath_meta(f_name)

    if not os.path.exists(base_path):
        return False, "No schema changes"

    base_schema = get_schema(base_path)
    local_schema = get_schema(local_path)

    # need to invert bool as same_schema returns True if there are no
    # chnages, while has_schema_change should return False in this case
    is_same, msg = same_schema(local_schema, base_schema)
    return not is_same, msg


def same_schema(schema_a, schema_b):
    """
    Compares two JSON objects created by geodiff which represent database schemas.

    :param schema_a: first schema JSON
    :type schema_a: dict
    :param schema_b: second schema JSON
    :type schema_b: dict
    :returns: comparison result
    :rtype: tuple(bool, str)
    """

    def compare(list_a, list_b, key):
        """
        Test whether lists of dictionaries have the same number of keys and
        these keys are the same.

        :param list_a: first list
        :type list_a: list[dict]
        :param list_b: second list
        :type list_b: list[dict]
        :param key: dictionary key used for comparison
        :type key: str
        :returns: comparison result
        :rtype: tuple(bool, str)
        """
        items_a = sorted([item[key] for item in list_a])
        items_b = sorted([item[key] for item in list_b])
        if items_a != items_b:
            s1 = set(items_a)
            s2 = set(items_b)
            added = s2 - s1
            removed = s1 - s2
            msg = ["added: {}".format(", ".join(added)) if added else ""]
            msg.append("removed: {}".format(", ".join(removed)) if removed else "")
            if added or removed:
                return False, "; ".join(filter(None, msg))

        return True, ""

    equal, msg = compare(schema_a, schema_b, "table")
    if not equal:
        return equal, "Tables added/removed: " + msg

    for table_a in schema_a:
        table_b = next(item for item in schema_b if item["table"] == table_a["table"])
        equal, msg = compare(table_a["columns"], table_b["columns"], "name")
        if not equal:
            return equal, "Fields in table '{}' added/removed: {}".format(table_a["table"], msg)

        for column_a in table_a["columns"]:
            column_b = next(item for item in table_b["columns"] if item["name"] == column_a["name"])
            if column_a != column_b:
                return False, "Definition of '{}' field in '{}' table is not the same".format(
                    column_a["name"], table_a["table"]
                )

    return True, "No schema changes"


def get_primary_keys(layer):
    """
    Returns list of column names which are used as a primary key
    """
    geodiff = pygeodiff.GeoDiff()

    file_path = layer.publicSource().split("|")[0]
    table_name = os.path.splitext(os.path.split(file_path)[1])[0]

    if "|" in layer.publicSource():
        table_name = layer.publicSource().split("|")[1].split("=")[1]

    schema = get_schema(file_path)

    table = next((t for t in schema if t["table"] == table_name), None)
    if table:
        cols = [c["name"] for c in table["columns"] if "primary_key" in c]
        return cols


<<<<<<< HEAD
=======
def test_server_connection(url, username, password):
    """
    Test connection to Mergin Maps server. This includes check for valid server URL
    and user credentials correctness.
    """
    err_msg = validate_mergin_url(url)
    if err_msg:
        msg = f"<font color=red>{err_msg}</font>"
        QgsApplication.messageLog().logMessage(f"Mergin Maps plugin: {err_msg}")
        return False, msg

    result = True, "<font color=green> OK </font>"
    proxy_config = get_qgis_proxy_config(url)
    try:
        mc = MerginClient(url, None, username, password, get_plugin_version(), proxy_config)

        if mc.server_type() == ServerType.OLD:
            QMessageBox.information(
                None,
                "Deprecated server version",
                "This server is running an outdated version that will no longer be supported. Please contact your server administrator to upgrade.",
            )
    except (LoginError, ClientError, ValueError) as e:
        QgsApplication.messageLog().logMessage(f"Mergin Maps plugin: {str(e)}")
        result = False, f"<font color=red> Connection failed, {str(e)} </font>"

    return result


>>>>>>> 9db59076
def is_dark_theme():
    """
    Checks whether dark theme is used:
    - first check theme used by QGIS and if it is "default" then
    - try to detect if OS-level theme is dark
    """
    settings = QgsSettings()
    theme_name = settings.value("UI/UITheme", "default")
    if theme_name != "default":
        return True

    # check whether system-wide theme is dark
    palette = QgsApplication.instance().palette()
    bg_color = palette.color(QPalette.ColorRole.Window)
    brightness = (bg_color.red() * 299 + bg_color.green() * 587 + bg_color.blue() * 114) / 1000
    return brightness < 155


def get_datum_shift_grids():
    """
    Retrieves filenames and download URLs of datum shift grids used by the project.
    Returns dictionary with grid file name as a key and download URL as a value.
    """
    grids = dict()
    crs_list = list()
    project_crs = QgsProject.instance().crs()
    context = QgsProject.instance().transformContext()
    for layer in QgsProject.instance().mapLayers().values():
        layer_crs = layer.crs()
        if layer_crs not in crs_list:
            crs_list.append(layer_crs)

            usedOperation = context.calculateCoordinateOperation(layer_crs, project_crs)
            if usedOperation:
                operations = QgsDatumTransform.operations(layer_crs, project_crs)
                for op in operations:
                    if op.proj == usedOperation and len(op.grids) > 0:
                        for grid in op.grids:
                            if grid.shortName not in grids:
                                grids[grid.shortName] = grid.url
    return grids


def copy_datum_shift_grids(grids_dir):
    """
    Copies datum shift grids required by the project inside MerginMaps "proj" directory.
    Returns list of files which were not copied or empty list if all grid files were copied.
    """
    missed_files = list()
    os.makedirs(grids_dir, exist_ok=True)
    grids = get_datum_shift_grids()
    for grid in grids.keys():
        copy_ok = False
        for p in QgsProjUtils.searchPaths():
            src = os.path.join(p, grid)
            if not os.path.exists(src):
                continue

            dst = os.path.join(grids_dir, grid)
            if not os.path.exists(dst):
                shutil.copy(src, dst)
                copy_ok = True
                break

        if not copy_ok:
            missed_files.append(grid)

    return missed_files


def project_grids_directory(mp):
    """
    Returns location of the "proj" directory inside MerginMaps project root directory
    """
    if mp:
        return os.path.join(mp.dir, "proj")
    return None


def package_datum_grids(dest_dir):
    """
    Package datum shift grids used by the project: copy all necessary datum shift grids
    to the given path
    """
    if dest_dir is not None:
        os.makedirs(dest_dir, exist_ok=True)
        copy_datum_shift_grids(dest_dir)


def compare_versions(first, second):
    """
    Compares two version strings and returns an integer less than, equal to,
    or greater than zero if first is less than, equal to, or greater than second.
    """
    return int(first[1:]) - int(second[1:])


def is_valid_name(name):
    """
    Check if name is a valid project/namespace name
    """
    return (
        re.match(
            r".*[\@\#\$\%\^\&\*\(\)\{\}\[\]\?\'\"`,;\:\+\=\~\\\/\|\<\>].*|^[\s^\.].*$|^CON$|^PRN$|^AUX$|^NUL$|^COM\d$|^LPT\d|^support$|^helpdesk$|^merginmaps$|^lutraconsulting$|^mergin$|^lutra$|^input$|^admin$|^sales$|^$",
            name,
            re.IGNORECASE,
        )
        is None
    )


def resolve_target_dir(layer, widget_config):
    """
    Evaluates the "default path" for attachment widget. The following order is used:
     - evaluate default path expression if defined,
     - use default path value if not empty,
     - use project home folder
    """
    project_home = QgsProject.instance().homePath()
    collection = widget_config.get("PropertyCollection")
    props = None
    if collection:
        props = collection.get("properties")

    expression = None
    if props:
        root_path = props.get("propertyRootPath")
        expression = root_path.get("expression")

    if expression:
        return evaluate_expression(expression, layer)

    default_root = widget_config.get("DefaultRoot")
    return default_root if default_root else project_home


def evaluate_expression(expression, layer):
    """
    Evaluates expression, layer is used to define expression context scopes
    and get a feature.
    """
    context = layer.createExpressionContext()
    f = QgsFeature()
    layer.getFeatures(QgsFeatureRequest().setLimit(1)).nextFeature(f)
    if f.isValid():
        context.setFeature(f)

    exp = QgsExpression(expression)
    return exp.evaluate(context)


def prefix_for_relative_path(mode, home_path, target_dir):
    """
    Resolves path of an image for a field with ExternalResource widget type.
    Returns prefix which has to be added to the field's value to obtain working path to load the image.
    param relativeStorageMode: storage mode used by the widget
    param home_path: project path
    param target_dir: default path in the widget configuration
    """
    if mode == 1:  # relative to project
        return home_path
    elif mode == 2:  # relative to defaultRoot defined in the widget config
        return target_dir
    else:
        return ""


def create_tracking_layer(project_path):
    """
    Creates a GPKG layer for tracking in the mobile app
    """
    filename = get_unique_filename(os.path.join(project_path, "tracking_layer.gpkg"))

    fields = QgsFields()
    fields.append(QgsField("tracking_start_time", QVariant.DateTime))
    fields.append(QgsField("tracking_end_time", QVariant.DateTime))
    fields.append(QgsField("total_distance", QVariant.Double))
    fields.append(QgsField("tracked_by", QVariant.String))

    options = QgsVectorFileWriter.SaveVectorOptions()
    options.driverName = "GPKG"
    options.layerName = "tracking_layer"

    writer = QgsVectorFileWriter.create(
        filename,
        fields,
        QgsWkbTypes.LineStringZM,
        QgsCoordinateReferenceSystem("EPSG:4326"),
        QgsCoordinateTransformContext(),
        options,
    )
    del writer

    layer = QgsVectorLayer(filename, "tracking_layer", "ogr")
    setup_tracking_layer(layer)
    QgsProject.instance().addMapLayer(layer)
    QgsProject.instance().writeEntry("Mergin", "PositionTracking/TrackingLayer", layer.id())

    return filename


def create_map_sketches_layer(project_path):
    filename = os.path.join(project_path, "map_sketches.gpkg")

    if not os.path.exists(filename):
        fields = QgsFields()
        fields.append(QgsField("color", QVariant.String))
        fields.append(QgsField("author", QVariant.String))
        fields.append(QgsField("created_at", QVariant.DateTime))
        fields.append(QgsField("width", QVariant.Double))
        fields.append(QgsField("attr1", QVariant.Double))
        fields.append(QgsField("attr2", QVariant.Double))
        fields.append(QgsField("attr3", QVariant.String))
        fields.append(QgsField("attr4", QVariant.String))

        options = QgsVectorFileWriter.SaveVectorOptions()
        options.driverName = "GPKG"
        options.layerName = "Map sketches"

        writer = QgsVectorFileWriter.create(
            filename,
            fields,
            QgsWkbTypes.MultiLineStringZM,
            QgsCoordinateReferenceSystem("EPSG:4326"),
            QgsCoordinateTransformContext(),
            options,
        )
        del writer

    layer = QgsVectorLayer(filename, "Map sketches", "ogr")

    """
    Configures map sketches layer:
     - set default values for fields
     - apply default styling
    """
    idx = layer.fields().indexFromName("fid")
    cfg = QgsEditorWidgetSetup("Hidden", {})
    layer.setEditorWidgetSetup(idx, cfg)

    idx = layer.fields().indexFromName("author")
    author_default = QgsDefaultValue()
    author_default.setExpression("@mm_username")
    layer.setDefaultValueDefinition(idx, author_default)

    idx = layer.fields().indexFromName("created_at")
    created_at_default = QgsDefaultValue()
    created_at_default.setExpression("now()")
    layer.setDefaultValueDefinition(idx, created_at_default)

    idx = layer.fields().indexFromName("width")
    width_default = QgsDefaultValue()
    width_default.setExpression("0.6")
    layer.setDefaultValueDefinition(idx, width_default)

    # create default symbo, with settings
    symbol = QgsLineSymbol.createSimple(
        {
            "line_width": "0.6",
            "line_color": QgsSymbolLayerUtils.encodeColor(QColor("#FFFFFF")),
        }
    )

    # get symbol layer and set it to expression for color
    symbol_layer = symbol.takeSymbolLayer(0)
    symbol_layer.setDataDefinedProperty(QgsSymbolLayer.PropertyStrokeColor, QgsProperty.fromExpression('"color"'))
    symbol_layer.setDataDefinedProperty(QgsSymbolLayer.PropertyStrokeWidth, QgsProperty.fromExpression('"width"'))
    # put it back to the symbol
    symbol.appendSymbolLayer(symbol_layer)

    # create renderer with the symbol
    renderer = QgsSingleSymbolRenderer(symbol)

    # set renderer to the layer
    layer.setRenderer(renderer)

    QgsProject.instance().addMapLayer(layer)
    QgsProject.instance().writeEntry("Mergin", "MapSketching/Layer", layer.id())

    return filename


def setup_tracking_layer(layer: QgsVectorLayer):
    """
    Configures tracking layer:
     - set default values for fields
     - apply default styling
    """
    idx = layer.fields().indexFromName("fid")
    cfg = QgsEditorWidgetSetup("Hidden", {})
    layer.setEditorWidgetSetup(idx, cfg)

    idx = layer.fields().indexFromName("tracking_start_time")
    start_time_default = QgsDefaultValue()
    start_time_default.setExpression("@tracking_start_time")
    layer.setDefaultValueDefinition(idx, start_time_default)

    idx = layer.fields().indexFromName("tracking_end_time")
    end_time_default = QgsDefaultValue()
    end_time_default.setExpression("@tracking_end_time")
    layer.setDefaultValueDefinition(idx, end_time_default)

    idx = layer.fields().indexFromName("total_distance")
    distance_default = QgsDefaultValue()
    distance_default.setExpression("round($length, 2)")
    layer.setDefaultValueDefinition(idx, distance_default)

    idx = layer.fields().indexFromName("tracked_by")
    user_default = QgsDefaultValue()
    user_default.setExpression("@mm_username")
    layer.setDefaultValueDefinition(idx, user_default)

    layer.setDisplayExpression(
        "\"tracked_by\" ||' on '|| format_date( \"tracking_end_time\", 'dd MMM yyyy') ||' at '|| format_date(\"tracking_end_time\", 'H:mm (t)')"
    )

    symbol = QgsLineSymbol.createSimple(
        {
            "capstyle": "square",
            "joinstyle": "bevel",
            "line_style": "solid",
            "line_width": "0.35",
            "line_width_unit": "MM",
            "line_color": QgsSymbolLayerUtils.encodeColor(QColor("#FFA500")),
        }
    )
    layer.setRenderer(QgsSingleSymbolRenderer(symbol))


def set_tracking_layer_flags(layer):
    """
    Resets flags for tracking layer to make it searchable and identifiable
    """
    layer.setReadOnly(False)
    layer.setFlags(QgsMapLayer.LayerFlag(QgsMapLayer.Identifiable + QgsMapLayer.Searchable + QgsMapLayer.Removable))


def get_layer_by_path(path):
    """
    Returns layer object for project layer that matches the path
    """
    layers = QgsProject.instance().mapLayers()
    for layer in layers.values():
        _, layer_path = os.path.split(layer.source())
        # file path may contain layer name next to the file name (e.g. 'Survey_lines.gpkg|layername=lines')
        safe_file_path = layer_path.split("|")
        if safe_file_path[0] == path:
            return layer


def contextual_date(date_string):
    """Converts datetime string returned by the server into contextual duration string, e.g.
    'N hours/days/month ago'
    """
    dt = datetime.strptime(date_string, "%Y-%m-%dT%H:%M:%SZ")
    dt = dt.replace(tzinfo=timezone.utc)
    now = datetime.now(timezone.utc)
    delta = now - dt
    if delta.days > 365:
        # return the date value for version older than one year
        return dt.strftime("%Y-%m-%d")
    elif delta.days > 31:
        months = int(delta.days // 30.436875)
        return f"{months} {'months' if months > 1 else 'month'} ago"
    elif delta.days > 6:
        weeks = int(delta.days // 7)
        return f"{weeks} {'weeks' if weeks > 1 else 'week'} ago"

    if delta.days < 1:
        hours = delta.seconds // 3600
        if hours < 1:
            minutes = (delta.seconds // 60) % 60
            if minutes <= 0:
                return "just now"
            return f"{minutes} {'minutes' if minutes > 1 else 'minute'} ago"

        return f"{hours} {'hours' if hours > 1 else 'hour'} ago"

    return f"{delta.days} {'days' if delta.days > 1 else 'day'} ago"


def format_datetime(date_string):
    """Formats datetime string returned by the server into human-readable format"""
    dt = datetime.strptime(date_string, "%Y-%m-%dT%H:%M:%SZ")
    return dt.strftime("%a, %d %b %Y %H:%M:%S GMT")


def parse_user_agent(user_agent: str) -> str:
    browsers = ["Chrome", "Firefox", "Mozilla", "Opera", "Safari", "Webkit"]
    if any([browser in user_agent for browser in browsers]):
        return "Web dashboard"
    elif "Input" in user_agent:
        return "Mobile app"
    elif "Plugin" in user_agent:
        return "QGIS plugin"
    elif "DB-sync" in user_agent:
        return "Synced from db-sync"
    elif "work-packages" in user_agent:
        return "Synced from  Work Packages"
    elif "media-sync" in user_agent:
        return "Synced from Media Sync"
    elif "Python-client" in user_agent:
        return "Mergin Maps Python Client"
    else:  # For uncommon user agent we display user agent as is
        return user_agent


def icon_for_layer(layer) -> QIcon:
    # Used in diff viewer and history viewer
    geom_type = layer.geometryType()
    if geom_type == QgsWkbTypes.PointGeometry:
        return QgsApplication.getThemeIcon("/mIconPointLayer.svg")
    elif geom_type == QgsWkbTypes.LineGeometry:
        return QgsApplication.getThemeIcon("/mIconLineLayer.svg")
    elif geom_type == QgsWkbTypes.PolygonGeometry:
        return QgsApplication.getThemeIcon("/mIconPolygonLayer.svg")
    elif geom_type == QgsWkbTypes.UnknownGeometry:
        return QgsApplication.getThemeIcon("/mIconGeometryCollectionLayer.svg")
    else:
        return QgsApplication.getThemeIcon("/mIconTableLayer.svg")


def duplicate_layer(layer: QgsVectorLayer) -> QgsVectorLayer:
    """
    Duplicate a vector layer and its style associated with
    See QgisApp::duplicateLayers in the QGIS source code for the inspiration
    """
    lyr_clone = layer.clone()
    lyr_clone.setName(layer.name())

    # duplicate the layer style
    style = QDomDocument()
    context = QgsReadWriteContext()
    err_msg = layer.exportNamedStyle(style, context)
    if not err_msg:
        _, err_msg = lyr_clone.importNamedStyle(style)
    if err_msg:
        raise Exception(err_msg)

    return lyr_clone


def is_experimental_plugin_enabled() -> bool:
    """Returns True if the experimental flag is enable in the plugin manager else false"""
    settings = QSettings()
    if Qgis.versionInt() <= 33000:  # Changed QSettings key in 3.30
        value = settings.value("app/plugin_installer/allowExperimental", False)
    else:
        value = settings.value("plugin-manager/allow-experimental", False)
    return value<|MERGE_RESOLUTION|>--- conflicted
+++ resolved
@@ -1151,38 +1151,6 @@
         return cols
 
 
-<<<<<<< HEAD
-=======
-def test_server_connection(url, username, password):
-    """
-    Test connection to Mergin Maps server. This includes check for valid server URL
-    and user credentials correctness.
-    """
-    err_msg = validate_mergin_url(url)
-    if err_msg:
-        msg = f"<font color=red>{err_msg}</font>"
-        QgsApplication.messageLog().logMessage(f"Mergin Maps plugin: {err_msg}")
-        return False, msg
-
-    result = True, "<font color=green> OK </font>"
-    proxy_config = get_qgis_proxy_config(url)
-    try:
-        mc = MerginClient(url, None, username, password, get_plugin_version(), proxy_config)
-
-        if mc.server_type() == ServerType.OLD:
-            QMessageBox.information(
-                None,
-                "Deprecated server version",
-                "This server is running an outdated version that will no longer be supported. Please contact your server administrator to upgrade.",
-            )
-    except (LoginError, ClientError, ValueError) as e:
-        QgsApplication.messageLog().logMessage(f"Mergin Maps plugin: {str(e)}")
-        result = False, f"<font color=red> Connection failed, {str(e)} </font>"
-
-    return result
-
-
->>>>>>> 9db59076
 def is_dark_theme():
     """
     Checks whether dark theme is used:
