# GPLv3 license
# Copyright Lutra Consulting Limited

import shutil
from datetime import datetime, timezone, tzinfo
from enum import Enum
from urllib.error import URLError, HTTPError
import configparser
import os
from osgeo import gdal
import pathlib
import platform
import urllib.parse
import urllib.request
import tempfile
import json
import glob
import re

from qgis.PyQt.QtCore import QSettings, QVariant
from qgis.PyQt.QtWidgets import QMessageBox, QFileDialog
from qgis.PyQt.QtGui import QPalette, QColor, QIcon
from qgis.PyQt.QtXml import QDomDocument
from qgis.core import (
    NULL,
    Qgis,
    QgsApplication,
    QgsAuthMethodConfig,
    QgsCoordinateReferenceSystem,
    QgsDataProvider,
    QgsEditorWidgetSetup,
    QgsExpressionContextUtils,
    QgsField,
    QgsMapLayerType,
    QgsMarkerSymbol,
    QgsMeshDataProvider,
    QgsProject,
    QgsRaster,
    QgsRasterDataProvider,
    QgsRasterFileWriter,
    QgsRasterLayer,
    QgsRasterPipe,
    QgsRasterProjector,
    QgsVectorDataProvider,
    QgsVectorFileWriter,
    QgsVectorLayer,
    QgsProviderRegistry,
    QgsSettings,
    QgsDatumTransform,
    QgsProjUtils,
    QgsDataSourceUri,
    QgsVectorTileLayer,
    QgsFeature,
    QgsFeatureRequest,
    QgsExpression,
    QgsSingleSymbolRenderer,
    QgsLineSymbol,
    QgsSymbolLayerUtils,
    QgsReadWriteContext,
    QgsField,
    QgsFields,
    QgsWkbTypes,
    QgsCoordinateTransformContext,
    QgsDefaultValue,
    QgsMapLayer,
    QgsProperty,
    QgsSymbolLayer,
)

from .mergin.utils import int_version, bytes_to_human_size
from .mergin.merginproject import MerginProject

try:
    from .mergin.common import ClientError, ErrorCode, LoginError, InvalidProject
    from .mergin.client import MerginClient, ServerType
    from .mergin.client_pull import (
        download_project_async,
        download_project_is_running,
        download_project_finalize,
        download_project_cancel,
    )
    from .mergin.client_pull import (
        pull_project_async,
        pull_project_is_running,
        pull_project_finalize,
        pull_project_cancel,
    )
    from .mergin.client_push import (
        push_project_async,
        push_project_is_running,
        push_project_finalize,
        push_project_cancel,
    )
    from .mergin.report import create_report
    from .mergin.deps import pygeodiff
except ImportError:
    import sys

    this_dir = os.path.dirname(os.path.realpath(__file__))
    path = os.path.join(this_dir, "mergin_client.whl")
    sys.path.append(path)
    from mergin.client import MerginClient, ServerType
    from mergin.common import ClientError, InvalidProject, LoginError

    from mergin.client_pull import (
        download_project_async,
        download_project_is_running,
        download_project_finalize,
        download_project_cancel,
    )
    from mergin.client_pull import (
        pull_project_async,
        pull_project_is_running,
        pull_project_finalize,
        pull_project_cancel,
    )
    from mergin.client_push import (
        push_project_async,
        push_project_is_running,
        push_project_finalize,
        push_project_cancel,
    )
    from .mergin.report import create_report
    from .mergin.deps import pygeodiff

MERGIN_URL = "https://app.merginmaps.com"
MERGIN_LOGS_URL = "https://g4pfq226j0.execute-api.eu-west-1.amazonaws.com/mergin_client_log_submit"

QGIS_NET_PROVIDERS = ("WFS", "arcgisfeatureserver", "arcgismapserver", "geonode", "ows", "wcs", "wms", "vectortile")
QGIS_DB_PROVIDERS = ("postgres", "mssql", "oracle", "hana", "postgresraster", "DB2")
QGIS_MESH_PROVIDERS = ("mdal", "mesh_memory")
QGIS_FILE_BASED_PROVIDERS = (
    "ogr",
    "gdal",
    "spatialite",
    "delimitedtext",
    "gpx",
    "mdal",
    "grass",
    "grassraster",
    "wms",
    "vectortile",
)
PACKABLE_PROVIDERS = ("ogr", "gdal", "delimitedtext", "gpx", "postgres", "memory")

PROJS_PER_PAGE = 50

TILES_URL = "https://tiles.merginmaps.com"


class PackagingError(Exception):
    pass


class UnsavedChangesStrategy(Enum):
    NoUnsavedChanges = 0  # None / successful Yes
    HasUnsavedChangesButIgnore = 1  # No
    HasUnsavedChanges = -1  # Cancel / failed Yes


class FieldConverter(QgsVectorFileWriter.FieldValueConverter):
    """
    Custom field value converter renaming fid attribute if it has non-unique values preventing the column to be a
    proper unique FID attribute.
    """

    def __init__(self, layer):
        QgsVectorFileWriter.FieldValueConverter.__init__(self)
        self.layer = layer
        self.fid_idx = None
        self.fid_unique = False
        self.check_fid_unique()

    def check_has_fid_field(self):
        fid_idx = self.layer.fields().lookupField("fid")
        if fid_idx >= 0:
            self.fid_idx = fid_idx
            return True
        else:
            self.fid_idx = None
            return False

    def check_fid_unique(self):
        if not self.check_has_fid_field():
            self.fid_unique = True
            return
        self.fid_unique = len(self.layer.uniqueValues(self.fid_idx)) == self.layer.featureCount()

    def get_fid_replacement(self):
        suff = 1
        while True:
            replacement = f"fid_{suff}"
            if self.layer.fields().lookupField(replacement) < 0:
                return replacement
            suff += 1

    def fieldDefinition(self, field):
        """If the original FID column has non-unique values, rename it."""
        idx = self.layer.fields().indexOf(field.name())
        if self.fid_unique or idx != self.fid_idx:
            return self.layer.fields()[idx]
        fid_repl = self.get_fid_replacement()
        return QgsField(fid_repl, QVariant.Int)

    def convert(self, idx, value):
        """Leave value as is."""
        return value


def find_qgis_files(directory):
    qgis_files = []
    for root, dirs, files in os.walk(directory):
        for f in files:
            _, ext = os.path.splitext(f)
            if ext in [".qgs", ".qgz"]:
                qgis_files.append(os.path.join(root, f))
    return qgis_files


def get_qgis_proxy_config(url=None):
    """Check if a proxy is enabled and needed for the given url. Return the settings and additional info."""
    proxy_config = None
    s = QSettings()
    proxy_enabled = s.value("proxy/proxyEnabled", False, type=bool)
    if proxy_enabled:
        proxy_type = s.value("proxy/proxyType")
        if proxy_type not in ("DefaultProxy", "HttpProxy", "HttpCachingProxy"):
            raise ClientError(f"Not supported proxy server type ({proxy_type})")
        excludedUrlList = s.value("proxy/proxyExcludedUrls", "")
        excluded = []
        if excludedUrlList:
            excluded = [e.rstrip("/") for e in excludedUrlList.split("|")]
        if url is not None and url.rstrip("/") in excluded:
            return proxy_config
        proxy_config = dict()
        # for default proxy we try to get system proxy
        if proxy_type == "DefaultProxy":
            sys_proxy = urllib.request.getproxies()
            if sys_proxy and "http" in sys_proxy:
                parsed = urllib.parse.urlparse(sys_proxy["http"])
                proxy_config["url"] = parsed.host
                proxy_config["port"] = parsed.port
                return proxy_config
            else:
                raise ClientError("Failed to detect default proxy.")
        # otherwise look for QGIS proxy settings
        proxy_config["url"] = s.value("proxy/proxyHost", None)
        if proxy_config["url"] is None:
            raise ClientError("No URL given for proxy server")
        proxy_config["port"] = s.value("proxy/proxyPort", 3128)
        auth_conf_id = s.value("proxy/authcfg", None)
        if auth_conf_id:
            auth_manager = QgsApplication.authManager()
            auth_conf = QgsAuthMethodConfig()
            auth_manager.loadAuthenticationConfig(auth_conf_id, auth_conf, True)
            proxy_config["user"] = auth_conf.configMap()["username"]
            proxy_config["password"] = auth_conf.configMap()["password"]
        else:
            proxy_config["user"] = s.value("proxy/proxyUser", None)
            proxy_config["password"] = s.value("proxy/proxyPassword", None)
    return proxy_config


def get_qgis_version_str():
    """Returns QGIS verion as 'MAJOR.MINOR.PATCH', for example '3.10.6'"""
    # there's also Qgis.QGIS_VERSION which is string but also includes release name (possibly with unicode characters)
    qgis_ver_int = Qgis.QGIS_VERSION_INT
    qgis_ver_major = qgis_ver_int // 10000
    qgis_ver_minor = (qgis_ver_int % 10000) // 100
    qgis_ver_patch = qgis_ver_int % 100
    return "{}.{}.{}".format(qgis_ver_major, qgis_ver_minor, qgis_ver_patch)


def plugin_version():
    with open(os.path.join(os.path.dirname(__file__), "metadata.txt"), "r") as f:
        config = configparser.ConfigParser()
        config.read_file(f)
    return config["general"]["version"]


def get_plugin_version():
    version = plugin_version()
    return "Plugin/" + version + " QGIS/" + get_qgis_version_str()


def is_versioned_file(file):
    """Check if file is compatible with geodiff lib and hence suitable for versioning.

    :param file: file path
    :type file: str
    :returns: if file is compatible with geodiff lib
    :rtype: bool
    """
    diff_extensions = [".gpkg", ".sqlite"]
    f_extension = os.path.splitext(file)[1]
    return f_extension in diff_extensions


<<<<<<< HEAD
def send_logs(mc: MerginClient, logfile: str):
=======
def send_logs(mergin_url: str, username: str, logfile: str):
>>>>>>> ad8e3109
    """Send mergin-client logs to dedicated server

    :param mc: MerginClient instance
    :param logfile: path to logfile
    :returns: name of submitted file, error message
    """
<<<<<<< HEAD
    system = platform.system()
=======
    system = platform.system().lower()
>>>>>>> ad8e3109
    version = plugin_version()

    meta = "Plugin: {} \nQGIS: {} \nSystem: {} \nMergin Maps URL: {} \nMergin Maps user: {} \n--------------------------------\n\n".format(
        version, get_qgis_version_str(), system, mc.url, mc.username()
    )
    global_log_file = os.environ.get("MERGIN_CLIENT_LOG", None)

    try:
        resp = mc.send_logs(logfile, global_log_file, application="plugin-{}-{}".format(system, version), meta=meta)
        if resp.msg != "OK":
            return None, str(resp.reason)
        return logfile, None
    except (HTTPError, URLError, ClientError) as e:
        return None, str(e)


def same_dir(dir1, dir2):
    """Check if the two directory are the same."""
    if not dir1 or not dir2:
        return False
    path1 = pathlib.Path(dir1)
    path2 = pathlib.Path(dir2)
    return path1 == path2


def get_new_qgis_project_filepath(project_name=None):
    """
    Get path for a new QGIS project. If name is not None, only ask for a directory.
    :name: filename of new project
    :return: string with file path, or None on cancellation
    """
    settings = QSettings()
    last_dir = settings.value("Mergin/lastUsedDownloadDir", str(pathlib.Path.home()))
    if project_name is not None:
        dest_dir = QFileDialog.getExistingDirectory(
            None, "Destination directory", last_dir, QFileDialog.Option.ShowDirsOnly
        )
        project_file = os.path.abspath(os.path.join(dest_dir, project_name))
    else:
        project_file, filters = QFileDialog.getSaveFileName(
            None, "Save QGIS project", "", "QGIS projects (*.qgz *.qgs)"
        )
    if project_file:
        if not (project_file.endswith(".qgs") or project_file.endswith(".qgz")):
            project_file += ".qgz"
        return project_file
    return None


def unsaved_project_check():
    """
    Check if current QGIS project has some unsaved changes.
    Let the user decide if the changes are to be saved before continuing.
    :return: UnsavedChangesStrategy enumerator defining if previous method should continue
    :type: Enum
    """
    if (
        any(
            [
                type(layer) is QgsVectorLayer and layer.isModified()
                for layer in QgsProject.instance().mapLayers().values()
            ]
        )
        or QgsProject.instance().isDirty()
    ):
        msg = "There are some unsaved changes. Do you want save them before continue?"
        btn_reply = QMessageBox.warning(
            None,
            "Unsaved changes",
            msg,
            QMessageBox.StandardButton.Yes | QMessageBox.StandardButton.No | QMessageBox.StandardButton.Cancel,
        )
        if btn_reply == QMessageBox.StandardButton.Yes:
            for layer in QgsProject.instance().mapLayers().values():
                if type(layer) is QgsVectorLayer and layer.isModified():
                    layer.commitChanges()
            if QgsProject.instance().isDirty():
                if QgsProject.instance().fileName():
                    QgsProject.instance().write()
                else:
                    project_file = get_new_qgis_project_filepath()
                    if project_file:
                        QgsProject.instance().setFileName(project_file)
                        write_ok = QgsProject.instance().write()
                        if not write_ok:
                            QMessageBox.warning(
                                None, "Error Saving Project", "QGIS project was not saved properly. Cancelling..."
                            )
                            return UnsavedChangesStrategy.HasUnsavedChanges
                    else:
                        return UnsavedChangesStrategy.HasUnsavedChanges
            return UnsavedChangesStrategy.NoUnsavedChanges
        elif btn_reply == QMessageBox.StandardButton.No:
            return UnsavedChangesStrategy.HasUnsavedChangesButIgnore
        else:
            return UnsavedChangesStrategy.HasUnsavedChanges
    return UnsavedChangesStrategy.NoUnsavedChanges


def save_vector_layer_as_gpkg(layer, target_dir, update_datasource=False):
    """Save layer as a single table GeoPackage in the target_dir. Update the original layer datasource if needed.
    If the original layer has already a fid column with non-unique values, it will be renamed to first free fid_x.
    """
    layer_name = remove_forbidden_chars("_".join(layer.name().split()))
    layer_filename = get_unique_filename(os.path.join(target_dir, f"{layer_name}.gpkg"))
    transform_context = QgsProject.instance().transformContext()
    writer_opts = QgsVectorFileWriter.SaveVectorOptions()
    writer_opts.fileEncoding = "UTF-8"
    writer_opts.layerName = layer_name
    writer_opts.driverName = "GPKG"
    if layer.fields().lookupField("fid") >= 0:
        converter = FieldConverter(layer)
        writer_opts.fieldValueConverter = converter
    res, err = QgsVectorFileWriter.writeAsVectorFormatV2(layer, layer_filename, transform_context, writer_opts)
    if res != QgsVectorFileWriter.NoError:
        return layer_filename, f"Couldn't properly save layer: {layer_filename}. \n{err}"
    if update_datasource:
        provider_opts = QgsDataProvider.ProviderOptions()
        provider_opts.fileEncoding = "UTF-8"
        provider_opts.layerName = layer_name
        provider_opts.driverName = "GPKG"
        datasource = f"{layer_filename}|layername={layer_name}"
        layer.setDataSource(datasource, layer_name, "ogr", provider_opts)
    return layer_filename, None


def create_basic_qgis_project(project_path=None, project_name=None):
    """
    Create a basic QGIS project with OSM background and a simple vector layer.
    :return: Project file path on successful creation of a new project, None otherwise
    """
    if project_path is None:
        project_path = get_new_qgis_project_filepath(project_name=project_name)
    if project_path is None:
        return False
    new_project = QgsProject()
    crs = QgsCoordinateReferenceSystem()
    crs.createFromString("EPSG:3857")
    new_project.setCrs(crs)
    new_project.setFileName(project_path)
    ds_uri = QgsDataSourceUri()
    ds_uri.setParam("type", "xyz")
    ds_uri.setParam("url", f"{TILES_URL}/data/default/{{z}}/{{x}}/{{y}}.pbf")
    ds_uri.setParam("zmin", "0")
    ds_uri.setParam("zmax", "14")
    ds_uri.setParam("styleUrl", f"{TILES_URL}/styles/default.json")
    vt_layer = QgsVectorTileLayer(bytes(ds_uri.encodedUri()).decode(), "OpenMapTiles (OSM)")
    vt_layer.loadDefaultStyle()
    metadata = vt_layer.metadata()
    metadata.setRights(["© OpenMapTiles © OpenStreetMap contributors"])
    vt_layer.setMetadata(metadata)
    new_project.addMapLayer(vt_layer)
    mem_uri = "Point?crs=epsg:3857"
    mem_layer = QgsVectorLayer(mem_uri, "Survey points", "memory")
    res = mem_layer.dataProvider().addAttributes(
        [
            QgsField("date", QVariant.DateTime),
            QgsField("notes", QVariant.String),
            QgsField("photo", QVariant.String),
        ]
    )
    mem_layer.updateFields()
    vector_fname, err = save_vector_layer_as_gpkg(mem_layer, os.path.dirname(project_path))
    if err:
        QMessageBox.warning(None, "Error Creating New Project", f"Couldn't save vector layer to:\n{vector_fname}")
    vector_layer = QgsVectorLayer(vector_fname, "Survey", "ogr")
    symbol = QgsMarkerSymbol.createSimple(
        {
            "name": "circle",
            "color": "#d73027",
            "size": "3",
            "outline_color": "#e8e8e8",
            "outline_style": "solid",
            "outline_width": "0.4",
        }
    )
    vector_layer.renderer().setSymbol(symbol)
    fid_ws = QgsEditorWidgetSetup("Hidden", {})
    vector_layer.setEditorWidgetSetup(0, fid_ws)
    datetime_config = {
        "allow_null": True,
        "calendar_popup": True,
        "display_format": "yyyy-MM-dd HH:mm:ss",
        "field_format": "yyyy-MM-dd HH:mm:ss",
        "field_iso_format": False,
    }
    datetime_ws = QgsEditorWidgetSetup("DateTime", datetime_config)
    vector_layer.setEditorWidgetSetup(1, datetime_ws)
    photo_config = {
        "DocumentViewer": 1,
        "DocumentViewerHeight": 0,
        "DocumentViewerWidth": 0,
        "FileWidget": True,
        "FileWidgetButton": True,
        "FileWidgetFilter": "",
        "RelativeStorage": 1,
        "StorageMode": 0,
        "PropertyCollection": {"name": NULL, "properties": {}, "type": "collection"},
    }
    photo_ws = QgsEditorWidgetSetup("ExternalResource", photo_config)
    vector_layer.setEditorWidgetSetup(3, photo_ws)
    new_project.addMapLayer(vector_layer)

    write_success = new_project.write()
    if not write_success:
        QMessageBox.warning(None, "Error Creating New Project", f"Couldn't create new project:\n{project_path}")
        return None
    return project_path


def set_qgis_project_relative_paths(qgis_project):
    """Check if given QGIS project is set up for relative paths. If not, try to change this setting."""
    abs_paths, ok = qgis_project.readEntry("Paths", "/Absolute")
    if ok and abs_paths == "true":
        _ = qgis_project.writeEntry("Paths", "/Absolute", "false")


def set_qgis_project_home_ignore(qgis_project):
    """Check if given QGIS project have home path set up. If yes - remove it from the project."""
    if qgis_project.presetHomePath():
        qgis_project.setPresetHomePath("")


def save_current_project(project_path, warn=False):
    """Save current QGIS project to project_path. Set the project to use relative paths if relative_paths is True."""
    cur_project = QgsProject.instance()

    set_qgis_project_relative_paths(cur_project)
    set_qgis_project_home_ignore(cur_project)

    cur_project.setFileName(project_path)
    write_success = cur_project.write()
    if not write_success and warn:
        QMessageBox.warning(None, "Error Creating Project", f"Couldn't save project to:\n{project_path}")
        return False
    return True


def remove_forbidden_chars(text, forbidden="\\/:*?\"'<>|()"):
    """Remove forbidden characters from the text."""
    for c in forbidden:
        text = text.replace(c, "")
    return text


def get_unique_filename(filename):
    """Check if the filename exists. Try append a number to get a unique filename."""
    if not os.path.exists(filename) and os.path.exists(os.path.dirname(filename)):
        return filename
    file_path_name, ext = os.path.splitext(filename)
    i = 1
    new_filename = f"{file_path_name}_{{}}{ext}"
    while os.path.isfile(new_filename.format(i)):
        i += 1
    return new_filename.format(i)


def datasource_filepath(layer):
    """Check if layer datasource is file-based and return the path, or None otherwise."""
    dp = layer.dataProvider()
    if dp.name() not in QGIS_FILE_BASED_PROVIDERS:
        return None
    if isinstance(dp, QgsMeshDataProvider):
        ds_uri = dp.dataSourceUri()
    elif isinstance(dp, QgsRasterDataProvider):
        if dp.name() == "wms":
            uri = QgsProviderRegistry.instance().decodeUri("wms", layer.source())
            ds_uri = uri["path"] if "path" in uri else None
        else:
            ds_uri = dp.dataSourceUri()
    elif isinstance(dp, QgsVectorDataProvider):
        if dp.storageType() in ("GPKG", "GPX", "GeoJSON"):
            ds_uri = dp.dataSourceUri().split("|")[0]
        elif dp.storageType() == "Delimited text file":
            ds_uri = dp.dataSourceUri().split("?")[0].replace("file://", "")
        else:
            ds_uri = dp.dataSourceUri()
    elif dp.name() == "vectortile":
        uri = QgsProviderRegistry.instance().decodeUri("vectortile", layer.source())
        ds_uri = uri["path"] if "path" in uri else None
    else:
        ds_uri = None
    return ds_uri if os.path.isfile(ds_uri) else None


def is_layer_packable(layer):
    """Check if layer can be packaged for a Mergin Maps project."""
    dp = layer.dataProvider()
    if dp is None:
        return False
    provider_name = dp.name()
    if provider_name in QGIS_DB_PROVIDERS:
        return layer.type() == QgsMapLayerType.VectorLayer
    else:
        if provider_name == "gdal":
            # for GDAL rasters check it is a local file
            return os.path.isfile(layer.dataProvider().dataSourceUri())
        elif provider_name == "wms":
            # raster MBTiles use WMS provider even if this is a local file
            uri = QgsProviderRegistry.instance().decodeUri("wms", layer.source())
            return os.path.isfile(uri["path"]) if "path" in uri else False
        # Since QGIS 3.31 provider name for mbtiles vector tiles has changed to "mbtilesvectortiles"
        elif provider_name in ("vectortile", "mbtilesvectortiles"):
            uri = QgsProviderRegistry.instance().decodeUri("vectortile", layer.source())
            return os.path.isfile(uri["path"]) if "path" in uri else False

        return provider_name in PACKABLE_PROVIDERS


def find_packable_layers(qgis_project=None):
    """Find layers that can be packaged for Mergin Maps."""
    packable = []
    if qgis_project is None:
        qgis_project = QgsProject.instance()
    layers = qgis_project.mapLayers()
    for lid, layer in layers.items():
        if is_layer_packable(layer):
            packable.append(lid)
    return packable


def package_layer(layer, project_dir):
    """
    Save layer to project_dir as a single layer GPKG, unless it is already there as a GPKG layer.
    Raster layers are copied/rewritten to the project_dir depending on the their provider.
    """
    if not layer.isValid():
        raise PackagingError(f"{layer.name()} is not a valid QGIS layer")

    dp = layer.dataProvider()
    src_filepath = datasource_filepath(layer)
    if src_filepath and same_dir(os.path.dirname(src_filepath), project_dir):
        # layer already stored in the target project dir
        if layer.type() in (QgsMapLayerType.RasterLayer, QgsMapLayerType.MeshLayer, QgsMapLayerType.VectorTileLayer):
            return True
        if layer.type() == QgsMapLayerType.VectorLayer:
            # if it is a GPKG we do not need to rewrite it
            if dp.storageType == "GPKG":
                return True

    if layer.type() == QgsMapLayerType.VectorLayer:
        fname, err = save_vector_layer_as_gpkg(layer, project_dir, update_datasource=True)
        if err:
            raise PackagingError(f"Couldn't properly save layer {layer.name()}: {err}")
    elif layer.type() == QgsMapLayerType.VectorTileLayer:
        uri = QgsProviderRegistry.instance().decodeUri("vectortile", layer.source())
        is_local = os.path.isfile(uri["path"]) if "path" in uri else False
        if is_local:
            copy_layer_files(layer, uri["path"], project_dir)
    elif layer.type() == QgsMapLayerType.RasterLayer:
        save_raster_layer(layer, project_dir)
    else:
        # everything else (meshes)
        raise PackagingError("Layer type not supported")


def save_raster_layer(raster_layer, project_dir):
    """
    Save raster layer to the project directory.
    If the source raster is a local GeoTiff, create a copy of the original file in the project directory.
    Remote COG rasters are kept as they are.
    If it is a GeoPackage raster, save it also as a GeoPackage table.
    Otherwise, save the raster as GeoTiff using Qgs with some optimisations.
    """

    driver_name = "mbtiles"
    if raster_layer.dataProvider().name() != "wms":
        driver_name = get_raster_driver_name(raster_layer)

    if driver_name == "GTiff":
        # check if it is a local file
        is_local = os.path.isfile(raster_layer.dataProvider().dataSourceUri())
        if is_local:
            copy_layer_files(raster_layer, raster_layer.dataProvider().dataSourceUri(), project_dir)
    elif driver_name == "mbtiles":
        uri = QgsProviderRegistry.instance().decodeUri("wms", raster_layer.source())
        is_local = os.path.isfile(uri["path"]) if "path" in uri else False
        if is_local:
            copy_layer_files(raster_layer, uri["path"], project_dir)
    elif driver_name == "GPKG":
        save_raster_to_geopackage(raster_layer, project_dir)
    else:
        save_raster_as_geotif(raster_layer, project_dir)


def copy_layer_files(layer, src_path, project_dir):
    """
    Creates a copy of the layer file(s) in the MerginMaps project directory
    and updates layer datasource to point to the correct location.

    If necessary, auxilary files (e.g. world files, overviews, etc) are also
    copied to the MerginMaps project directory.
    """
    if not os.path.exists(src_path):
        raise PackagingError(f"Can't find the source file for {layer.name()}")

    # Make sure the destination path is unique by adding suffix to it if necessary
    new_filename = get_unique_filename(os.path.join(project_dir, os.path.basename(src_path)))
    shutil.copy(src_path, new_filename)

    # for GDAL rasters copy overviews and any other auxilary files
    if layer.dataProvider().name() == "gdal":
        copy_gdal_aux_files(src_path, new_filename)

    # Update layer datasource so the layer is loaded from the new location
    update_datasource(layer, new_filename)


def update_datasource(layer, new_path):
    """Updates layer datasource, so the layer is loaded from the new location"""
    options = QgsDataProvider.ProviderOptions()
    options.layerName = layer.name()
    if layer.dataProvider().name() in ("vectortile", "mbtilesvectortiles"):
        layer.setDataSource(f"url={new_path}&type=mbtiles", layer.name(), layer.dataProvider().name(), options)
    elif layer.dataProvider().name() == "wms":
        layer.setDataSource(f"url=file://{new_path}&type=mbtiles", layer.name(), layer.dataProvider().name(), options)
    else:
        layer.setDataSource(new_path, layer.name(), layer.dataProvider().name(), options)


def copy_gdal_aux_files(src_path, new_path):
    """
    Copies various auxilary files created/used by GDAL, e.g. pyramids,
    world files, metadata, etc.
    """

    if os.path.exists(src_path + ".ovr"):
        shutil.copy(src_path + ".ovr", new_path + ".ovr")

    src_basename = os.path.splitext(src_path)[0]
    new_basename = os.path.splitext(new_path)[0]

    for i in (".aux", ".prj", ".qpj", ".wld"):
        if os.path.exists(src_basename + i):
            shutil.copy(src_basename + i, f"{new_basename}{i}")

    # check for world files with suffixes other than .wld. Usually they use the same
    # suffixes as the image has with a "w" appended (tif -> tifw). A 3-letter suffixes
    # also very common, in this case the first and third characters of the image file's
    # suffix and a final "w" are used for the world file suffix (tif -> tfw).
    # See https://webhelp.esri.com/arcims/9.3/General/topics/author_world_files.htm and
    # https://gdal.org/drivers/raster/wld.html
    suffix = os.path.splitext(src_path)[1][1:]
    files = glob.glob(f"{src_basename}.{suffix[0]}*w")
    for f in files:
        suffix = os.path.splitext(f)[1]
        shutil.copy(f, new_basename + suffix)


def save_raster_to_geopackage(raster_layer, project_dir):
    """Save a GeoPackage raster to GeoPackage table in the project directory."""
    layer_filename = get_unique_filename(os.path.join(project_dir, raster_layer.name() + ".gpkg"))

    raster_writer = QgsRasterFileWriter(layer_filename)
    raster_writer.setOutputFormat("gpkg")
    raster_writer.setCreateOptions([f"RASTER_TABLE={raster_layer.name()}", "APPEND_SUBDATASET=YES"])

    write_raster(raster_layer, raster_writer, layer_filename)


def save_raster_as_geotif(raster_layer, project_dir):
    """Save raster layer as GeoTiff in the project directory."""
    new_raster_filename = get_unique_filename(raster_layer.name() + ".tif")
    layer_filename = os.path.join(project_dir, os.path.basename(new_raster_filename))
    # Get data type info to set a proper compression type
    dp = raster_layer.dataProvider()
    is_byte_data = [dp.dataType(i) <= Qgis.Byte for i in range(raster_layer.bandCount())]
    compression = "JPEG" if all(is_byte_data) else "LZW"
    writer_options = [f"COMPRESS={compression}", "TILED=YES"]

    raster_writer = QgsRasterFileWriter(layer_filename)
    raster_writer.setCreateOptions(writer_options)
    raster_writer.setBuildPyramidsFlag(QgsRaster.PyramidsFlagYes)
    raster_writer.setPyramidsFormat(QgsRaster.PyramidsInternal)
    raster_writer.setPyramidsList([2, 4, 8, 16, 32, 64, 128])
    write_raster(raster_layer, raster_writer, layer_filename)


def get_raster_driver_name(raster_layer):
    """Use GDAL module to get the raster driver short name."""
    ds = gdal.Open(raster_layer.dataProvider().dataSourceUri(), gdal.GA_ReadOnly)
    try:
        driver_name = ds.GetDriver().ShortName
    except AttributeError:
        driver_name = "Unknown"
    del ds
    return driver_name


def write_raster(raster_layer, raster_writer, write_path):
    """Write raster to specified file and update the layer's data source."""
    dp = raster_layer.dataProvider()
    pipe = QgsRasterPipe()
    if not pipe.set(dp.clone()):
        raise PackagingError(f"Couldn't set raster pipe projector for layer {write_path}")

    projector = QgsRasterProjector()
    projector.setCrs(raster_layer.crs(), raster_layer.crs())
    if not pipe.insert(2, projector):
        raise PackagingError(f"Couldn't set raster pipe provider for layer {write_path}")

    res = raster_writer.writeRaster(pipe, dp.xSize(), dp.ySize(), dp.extent(), raster_layer.crs())
    if not res == QgsRasterFileWriter.NoError:
        raise PackagingError(f"Couldn't save raster {write_path} - write error: {res}")

    update_datasource(raster_layer, write_path)


def login_error_message(e):
    QgsApplication.messageLog().logMessage(f"Mergin Maps plugin: {str(e)}")
    msg = "<font color=red>Security token has been expired, failed to renew. Check your username and password </font>"
    QMessageBox.critical(None, "Login failed", msg, QMessageBox.StandardButton.Close)


def unhandled_exception_message(error_details, dialog_title, error_text, log_file=None, username=None):
    msg = (
        error_text + "<p>This should not happen, "
        '<a href="https://github.com/MerginMaps/qgis-mergin-plugin/issues">'
        "please report the problem</a>."
    )
    box = QMessageBox()
    box.setIcon(QMessageBox.Icon.Critical)
    box.setWindowTitle(dialog_title)
    box.setText(msg)
    if log_file is None:
        box.setDetailedText(error_details)
    else:
        error_details = (
            "An error occured during project synchronisation. The log was saved to "
            f"{log_file}. Click 'Send logs' to send a diagnostic log to the developers "
            "to help them determine the exact cause of the problem.\n\n"
            "The log does not contain any of your data, only file names. "
            "It would be useful if you also send a mail to support@merginmaps.com "
            "and briefly describe the problem to add more context to the diagnostic log."
        )
        box.setDetailedText(error_details)
        btn = box.addButton("Send logs", QMessageBox.ButtonRole.ActionRole)
        btn.clicked.connect(lambda: send_logs(username, log_file))
    box.exec()


def write_project_variables(project_name, project_full_name, version):
    QgsExpressionContextUtils.setProjectVariable(QgsProject.instance(), "mergin_project_name", project_name)
    QgsExpressionContextUtils.setProjectVariable(QgsProject.instance(), "mergin_project_full_name", project_full_name)
    QgsExpressionContextUtils.setProjectVariable(QgsProject.instance(), "mergin_project_version", int_version(version))
    QgsExpressionContextUtils.setProjectVariable(QgsProject.instance(), "mm_project_name", project_name)
    QgsExpressionContextUtils.setProjectVariable(QgsProject.instance(), "mm_project_full_name", project_full_name)
    QgsExpressionContextUtils.setProjectVariable(QgsProject.instance(), "mm_project_version", int_version(version))


def remove_project_variables():
    QgsExpressionContextUtils.removeProjectVariable(QgsProject.instance(), "mergin_project_name")
    QgsExpressionContextUtils.removeProjectVariable(QgsProject.instance(), "mergin_project_full_name")
    QgsExpressionContextUtils.removeProjectVariable(QgsProject.instance(), "mergin_project_version")
    QgsExpressionContextUtils.removeProjectVariable(QgsProject.instance(), "mm_project_name")
    QgsExpressionContextUtils.removeProjectVariable(QgsProject.instance(), "mm_project_full_name")
    QgsExpressionContextUtils.removeProjectVariable(QgsProject.instance(), "mm_project_version")


def pretty_summary(summary):
    msg = ""
    for k, v in summary.items():
        msg += "\nDetails " + k
        msg += "".join(
            "\n layer name - "
            + d["table"]
            + ": inserted: "
            + str(d["insert"])
            + ", modified: "
            + str(d["update"])
            + ", deleted: "
            + str(d["delete"])
            for d in v["geodiff_summary"]
            if d["table"] != "gpkg_contents"
        )
    return msg


def get_local_mergin_projects_info():
    """Get a list of local Mergin Maps projects info from QSettings."""
    local_projects_info = []
    settings = QSettings()
    config_server = settings.value("Mergin/server", None)
    if config_server is None:
        return local_projects_info
    settings.beginGroup("Mergin/localProjects/")
    for key in settings.allKeys():
        # Expecting key in the following form: '<namespace>/<project_name>/path'
        # - needs project dir to load metadata
        key_parts = key.split("/")
        if len(key_parts) > 2 and key_parts[2] == "path":
            local_path = settings.value(key, None)
            # double check if the path exists - it might get deleted manually
            if local_path is None or not os.path.exists(local_path):
                continue
            # We also need the server the project was created for, but users may already have some projects created
            # without the server specified. In that case, let's assume it is currently defined server and also store
            # the info for later, when user will be able to change server config actively.
            server_key = f"{key_parts[0]}/{key_parts[1]}/server"
            proj_server = settings.value(server_key, None)
            if proj_server is None:
                proj_server = config_server
                settings.setValue(server_key, config_server)
            # project info = (path, project owner, project name, server)
            local_projects_info.append((local_path, key_parts[0], key_parts[1], proj_server))
    return local_projects_info


def set_qgis_project_mergin_variables(project_dir):
    """Check if QGIS project project_dir is a local Mergin Maps project and set QGIS project variables for Mergin Maps."""

    try:
        mp = MerginProject(project_dir)

        write_project_variables(mp.project_name(), mp.project_full_name(), mp.version())
    except InvalidProject:
        remove_project_variables()


def mergin_project_local_path(project_name=None):
    """
    Try to get local Mergin Maps project path. If project_name is specified, look for this specific project, otherwise
    check if current QGIS project directory is listed in QSettings Mergin Maps local projects list.
    :return: Mergin Maps project local path if project was already downloaded, None otherwise.
    """
    settings = QSettings()
    if project_name is not None:
        proj_path = settings.value(f"Mergin/localProjects/{project_name}/path", None)
        # check local project dir was not unintentionally removed, or .mergin dir was removed
        if proj_path:
            if not os.path.exists(proj_path) or not check_mergin_subdirs(proj_path):
                # project dir does not exist or is not a Mergin project anymore, let's remove it from settings
                settings.remove(f"Mergin/localProjects/{project_name}/path")
                proj_path = None
        return proj_path

    qgis_project_path = os.path.normpath(QgsProject.instance().absolutePath())
    if not qgis_project_path:
        return None

    for local_path, owner, name, server in get_local_mergin_projects_info():
        if same_dir(local_path, qgis_project_path):
            return qgis_project_path

    return None


def icon_path(icon_filename):
    icon_set = "white" if is_dark_theme() else "default"
    ipath = os.path.join(os.path.dirname(os.path.realpath(__file__)), "images", icon_set, "tabler_icons", icon_filename)
    return ipath


def mm_logo_path():
    if is_dark_theme():
        icon_set = "white"
        icon_filename = "MM_logo_HORIZ_COLOR_INVERSE_VECTOR.svg"
    else:
        icon_set = "default"
        icon_filename = "MM_logo_HORIZ_COLOR_VECTOR.svg"

    ipath = os.path.join(os.path.dirname(os.path.realpath(__file__)), "images", icon_set, icon_filename)
    return ipath


def mm_symbol_path():
    if is_dark_theme():
        icon_set = "white"
        icon_color = "COLOR_INVERSE"
    else:
        icon_set = "default"
        icon_color = "COLOR"

    icon_filename = "MM_symbol_" + icon_color + "_no_padding.svg"
    ipath = os.path.join(os.path.dirname(os.path.realpath(__file__)), "images", icon_set, icon_filename)
    return ipath


def check_mergin_subdirs(directory):
    """Check if the directory has a Mergin Maps project subdir (.mergin)."""
    for root, dirs, files in os.walk(directory):
        for name in dirs:
            if name == ".mergin":
                return os.path.join(root, name)
    return False


def is_number(s):
    try:
        float(s)
        return True
    except ValueError:
        return False
    except TypeError:
        return False


def remove_prefix(text: str, prefix: str):
    """
    Remove the ::prefix:: from the ::text:: if it exists otherwise return original ::text::
    Similar to str.removeprefix remove once we drop support for 3.22/python 3.8
    """
    if text.startswith(prefix):
        return text[len(prefix) :]
    return text


def get_schema(layer_path):
    """
    Return JSON representation of the layer schema
    """
    geodiff = pygeodiff.GeoDiff()

    tmp_file = tempfile.NamedTemporaryFile(delete=False)
    tmp_file.close()
    geodiff.schema("sqlite", "", layer_path, tmp_file.name)
    with open(tmp_file.name, encoding="utf-8") as f:
        data = f.read()
        schema = json.loads(data.replace("\n", "")).get("geodiff_schema")
    os.unlink(tmp_file.name)
    return schema


def has_schema_change(mp, layer):
    """
    Check whether the layer has schema changes using schema representaion
    in JSON format generated by geodiff.
    """

    geodiff = pygeodiff.GeoDiff()

    local_path = layer.publicSource().split("|")[0]
    f_name = os.path.split(local_path)[1]
    base_path = mp.fpath_meta(f_name)

    if not os.path.exists(base_path):
        return False, "No schema changes"

    base_schema = get_schema(base_path)
    local_schema = get_schema(local_path)

    # need to invert bool as same_schema returns True if there are no
    # chnages, while has_schema_change should return False in this case
    is_same, msg = same_schema(local_schema, base_schema)
    return not is_same, msg


def same_schema(schema_a, schema_b):
    """
    Compares two JSON objects created by geodiff which represent database schemas.

    :param schema_a: first schema JSON
    :type schema_a: dict
    :param schema_b: second schema JSON
    :type schema_b: dict
    :returns: comparison result
    :rtype: tuple(bool, str)
    """

    def compare(list_a, list_b, key):
        """
        Test whether lists of dictionaries have the same number of keys and
        these keys are the same.

        :param list_a: first list
        :type list_a: list[dict]
        :param list_b: second list
        :type list_b: list[dict]
        :param key: dictionary key used for comparison
        :type key: str
        :returns: comparison result
        :rtype: tuple(bool, str)
        """
        items_a = sorted([item[key] for item in list_a])
        items_b = sorted([item[key] for item in list_b])
        if items_a != items_b:
            s1 = set(items_a)
            s2 = set(items_b)
            added = s2 - s1
            removed = s1 - s2
            msg = ["added: {}".format(", ".join(added)) if added else ""]
            msg.append("removed: {}".format(", ".join(removed)) if removed else "")
            if added or removed:
                return False, "; ".join(filter(None, msg))

        return True, ""

    equal, msg = compare(schema_a, schema_b, "table")
    if not equal:
        return equal, "Tables added/removed: " + msg

    for table_a in schema_a:
        table_b = next(item for item in schema_b if item["table"] == table_a["table"])
        equal, msg = compare(table_a["columns"], table_b["columns"], "name")
        if not equal:
            return equal, "Fields in table '{}' added/removed: {}".format(table_a["table"], msg)

        for column_a in table_a["columns"]:
            column_b = next(item for item in table_b["columns"] if item["name"] == column_a["name"])
            if column_a != column_b:
                return False, "Definition of '{}' field in '{}' table is not the same".format(
                    column_a["name"], table_a["table"]
                )

    return True, "No schema changes"


def get_primary_keys(layer):
    """
    Returns list of column names which are used as a primary key
    """
    geodiff = pygeodiff.GeoDiff()

    file_path = layer.publicSource().split("|")[0]
    table_name = os.path.splitext(os.path.split(file_path)[1])[0]

    if "|" in layer.publicSource():
        table_name = layer.publicSource().split("|")[1].split("=")[1]

    schema = get_schema(file_path)

    table = next((t for t in schema if t["table"] == table_name), None)
    if table:
        cols = [c["name"] for c in table["columns"] if "primary_key" in c]
        return cols


def is_dark_theme():
    """
    Checks whether dark theme is used:
    - first check theme used by QGIS and if it is "default" then
    - try to detect if OS-level theme is dark
    """
    settings = QgsSettings()
    theme_name = settings.value("UI/UITheme", "default")
    if theme_name != "default":
        return True

    # check whether system-wide theme is dark
    palette = QgsApplication.instance().palette()
    bg_color = palette.color(QPalette.ColorRole.Window)
    brightness = (bg_color.red() * 299 + bg_color.green() * 587 + bg_color.blue() * 114) / 1000
    return brightness < 155


def get_datum_shift_grids():
    """
    Retrieves filenames and download URLs of datum shift grids used by the project.
    Returns dictionary with grid file name as a key and download URL as a value.
    """
    grids = dict()
    crs_list = list()
    project_crs = QgsProject.instance().crs()
    context = QgsProject.instance().transformContext()
    for layer in QgsProject.instance().mapLayers().values():
        layer_crs = layer.crs()
        if layer_crs not in crs_list:
            crs_list.append(layer_crs)

            usedOperation = context.calculateCoordinateOperation(layer_crs, project_crs)
            if usedOperation:
                operations = QgsDatumTransform.operations(layer_crs, project_crs)
                for op in operations:
                    if op.proj == usedOperation and len(op.grids) > 0:
                        for grid in op.grids:
                            if grid.shortName not in grids:
                                grids[grid.shortName] = grid.url
    return grids


def copy_datum_shift_grids(grids_dir):
    """
    Copies datum shift grids required by the project inside MerginMaps "proj" directory.
    Returns list of files which were not copied or empty list if all grid files were copied.
    """
    missed_files = list()
    os.makedirs(grids_dir, exist_ok=True)
    grids = get_datum_shift_grids()
    for grid in grids.keys():
        copy_ok = False
        for p in QgsProjUtils.searchPaths():
            src = os.path.join(p, grid)
            if not os.path.exists(src):
                continue

            dst = os.path.join(grids_dir, grid)
            if not os.path.exists(dst):
                shutil.copy(src, dst)
                copy_ok = True
                break

        if not copy_ok:
            missed_files.append(grid)

    return missed_files


def project_grids_directory(mp):
    """
    Returns location of the "proj" directory inside MerginMaps project root directory
    """
    if mp:
        return os.path.join(mp.dir, "proj")
    return None


def package_datum_grids(dest_dir):
    """
    Package datum shift grids used by the project: copy all necessary datum shift grids
    to the given path
    """
    if dest_dir is not None:
        os.makedirs(dest_dir, exist_ok=True)
        copy_datum_shift_grids(dest_dir)


def compare_versions(first, second):
    """
    Compares two version strings and returns an integer less than, equal to,
    or greater than zero if first is less than, equal to, or greater than second.
    """
    return int(first[1:]) - int(second[1:])


def is_valid_name(name):
    """
    Check if name is a valid project/namespace name
    """
    return (
        re.match(
            r".*[\@\#\$\%\^\&\*\(\)\{\}\[\]\?\'\"`,;\:\+\=\~\\\/\|\<\>].*|^[\s^\.].*$|^CON$|^PRN$|^AUX$|^NUL$|^COM\d$|^LPT\d|^support$|^helpdesk$|^merginmaps$|^lutraconsulting$|^mergin$|^lutra$|^input$|^admin$|^sales$|^$",
            name,
            re.IGNORECASE,
        )
        is None
    )


def resolve_target_dir(layer, widget_config):
    """
    Evaluates the "default path" for attachment widget. The following order is used:
     - evaluate default path expression if defined,
     - use default path value if not empty,
     - use project home folder
    """
    project_home = QgsProject.instance().homePath()
    collection = widget_config.get("PropertyCollection")
    props = None
    if collection:
        props = collection.get("properties")

    expression = None
    if props:
        root_path = props.get("propertyRootPath")
        expression = root_path.get("expression")

    if expression:
        return evaluate_expression(expression, layer)

    default_root = widget_config.get("DefaultRoot")
    return default_root if default_root else project_home


def evaluate_expression(expression, layer):
    """
    Evaluates expression, layer is used to define expression context scopes
    and get a feature.
    """
    context = layer.createExpressionContext()
    f = QgsFeature()
    layer.getFeatures(QgsFeatureRequest().setLimit(1)).nextFeature(f)
    if f.isValid():
        context.setFeature(f)

    exp = QgsExpression(expression)
    return exp.evaluate(context)


def prefix_for_relative_path(mode, home_path, target_dir):
    """
    Resolves path of an image for a field with ExternalResource widget type.
    Returns prefix which has to be added to the field's value to obtain working path to load the image.
    param relativeStorageMode: storage mode used by the widget
    param home_path: project path
    param target_dir: default path in the widget configuration
    """
    if mode == 1:  # relative to project
        return home_path
    elif mode == 2:  # relative to defaultRoot defined in the widget config
        return target_dir
    else:
        return ""


def create_tracking_layer(project_path):
    """
    Creates a GPKG layer for tracking in the mobile app
    """
    filename = get_unique_filename(os.path.join(project_path, "tracking_layer.gpkg"))

    fields = QgsFields()
    fields.append(QgsField("tracking_start_time", QVariant.DateTime))
    fields.append(QgsField("tracking_end_time", QVariant.DateTime))
    fields.append(QgsField("total_distance", QVariant.Double))
    fields.append(QgsField("tracked_by", QVariant.String))

    options = QgsVectorFileWriter.SaveVectorOptions()
    options.driverName = "GPKG"
    options.layerName = "tracking_layer"

    writer = QgsVectorFileWriter.create(
        filename,
        fields,
        QgsWkbTypes.LineStringZM,
        QgsCoordinateReferenceSystem("EPSG:4326"),
        QgsCoordinateTransformContext(),
        options,
    )
    del writer

    layer = QgsVectorLayer(filename, "tracking_layer", "ogr")
    setup_tracking_layer(layer)
    QgsProject.instance().addMapLayer(layer)
    QgsProject.instance().writeEntry("Mergin", "PositionTracking/TrackingLayer", layer.id())

    return filename


def create_map_sketches_layer(project_path):
    filename = os.path.join(project_path, "map_sketches.gpkg")

    if not os.path.exists(filename):
        fields = QgsFields()
        fields.append(QgsField("color", QVariant.String))
        fields.append(QgsField("author", QVariant.String))
        fields.append(QgsField("created_at", QVariant.DateTime))
        fields.append(QgsField("width", QVariant.Double))
        fields.append(QgsField("attr1", QVariant.Double))
        fields.append(QgsField("attr2", QVariant.Double))
        fields.append(QgsField("attr3", QVariant.String))
        fields.append(QgsField("attr4", QVariant.String))

        options = QgsVectorFileWriter.SaveVectorOptions()
        options.driverName = "GPKG"
        options.layerName = "Map sketches"

        writer = QgsVectorFileWriter.create(
            filename,
            fields,
            QgsWkbTypes.MultiLineStringZM,
            QgsCoordinateReferenceSystem("EPSG:4326"),
            QgsCoordinateTransformContext(),
            options,
        )
        del writer

    layer = QgsVectorLayer(filename, "Map sketches", "ogr")

    """
    Configures map sketches layer:
     - set default values for fields
     - apply default styling
    """
    idx = layer.fields().indexFromName("fid")
    cfg = QgsEditorWidgetSetup("Hidden", {})
    layer.setEditorWidgetSetup(idx, cfg)

    idx = layer.fields().indexFromName("author")
    author_default = QgsDefaultValue()
    author_default.setExpression("@mm_username")
    layer.setDefaultValueDefinition(idx, author_default)

    idx = layer.fields().indexFromName("created_at")
    created_at_default = QgsDefaultValue()
    created_at_default.setExpression("now()")
    layer.setDefaultValueDefinition(idx, created_at_default)

    idx = layer.fields().indexFromName("width")
    width_default = QgsDefaultValue()
    width_default.setExpression("0.6")
    layer.setDefaultValueDefinition(idx, width_default)

    # create default symbo, with settings
    symbol = QgsLineSymbol.createSimple(
        {
            "line_width": "0.6",
            "line_color": QgsSymbolLayerUtils.encodeColor(QColor("#FFFFFF")),
        }
    )

    # get symbol layer and set it to expression for color
    symbol_layer = symbol.takeSymbolLayer(0)
    symbol_layer.setDataDefinedProperty(QgsSymbolLayer.PropertyStrokeColor, QgsProperty.fromExpression('"color"'))
    symbol_layer.setDataDefinedProperty(QgsSymbolLayer.PropertyStrokeWidth, QgsProperty.fromExpression('"width"'))
    # put it back to the symbol
    symbol.appendSymbolLayer(symbol_layer)

    # create renderer with the symbol
    renderer = QgsSingleSymbolRenderer(symbol)

    # set renderer to the layer
    layer.setRenderer(renderer)

    QgsProject.instance().addMapLayer(layer)
    QgsProject.instance().writeEntry("Mergin", "MapSketching/Layer", layer.id())

    return filename


def setup_tracking_layer(layer: QgsVectorLayer):
    """
    Configures tracking layer:
     - set default values for fields
     - apply default styling
    """
    idx = layer.fields().indexFromName("fid")
    cfg = QgsEditorWidgetSetup("Hidden", {})
    layer.setEditorWidgetSetup(idx, cfg)

    idx = layer.fields().indexFromName("tracking_start_time")
    start_time_default = QgsDefaultValue()
    start_time_default.setExpression("@tracking_start_time")
    layer.setDefaultValueDefinition(idx, start_time_default)

    idx = layer.fields().indexFromName("tracking_end_time")
    end_time_default = QgsDefaultValue()
    end_time_default.setExpression("@tracking_end_time")
    layer.setDefaultValueDefinition(idx, end_time_default)

    idx = layer.fields().indexFromName("total_distance")
    distance_default = QgsDefaultValue()
    distance_default.setExpression("round($length, 2)")
    layer.setDefaultValueDefinition(idx, distance_default)

    idx = layer.fields().indexFromName("tracked_by")
    user_default = QgsDefaultValue()
    user_default.setExpression("@mm_username")
    layer.setDefaultValueDefinition(idx, user_default)

    layer.setDisplayExpression(
        "\"tracked_by\" ||' on '|| format_date( \"tracking_end_time\", 'dd MMM yyyy') ||' at '|| format_date(\"tracking_end_time\", 'H:mm (t)')"
    )

    symbol = QgsLineSymbol.createSimple(
        {
            "capstyle": "square",
            "joinstyle": "bevel",
            "line_style": "solid",
            "line_width": "0.35",
            "line_width_unit": "MM",
            "line_color": QgsSymbolLayerUtils.encodeColor(QColor("#FFA500")),
        }
    )
    layer.setRenderer(QgsSingleSymbolRenderer(symbol))


def set_tracking_layer_flags(layer):
    """
    Resets flags for tracking layer to make it searchable and identifiable
    """
    layer.setReadOnly(False)
    layer.setFlags(QgsMapLayer.LayerFlag(QgsMapLayer.Identifiable + QgsMapLayer.Searchable + QgsMapLayer.Removable))


def get_layer_by_path(path):
    """
    Returns layer object for project layer that matches the path
    """
    layers = QgsProject.instance().mapLayers()
    for layer in layers.values():
        _, layer_path = os.path.split(layer.source())
        # file path may contain layer name next to the file name (e.g. 'Survey_lines.gpkg|layername=lines')
        safe_file_path = layer_path.split("|")
        if safe_file_path[0] == path:
            return layer


def contextual_date(date_string):
    """Converts datetime string returned by the server into contextual duration string, e.g.
    'N hours/days/month ago'
    """
    dt = datetime.strptime(date_string, "%Y-%m-%dT%H:%M:%SZ")
    dt = dt.replace(tzinfo=timezone.utc)
    now = datetime.now(timezone.utc)
    delta = now - dt
    if delta.days > 365:
        # return the date value for version older than one year
        return dt.strftime("%Y-%m-%d")
    elif delta.days > 31:
        months = int(delta.days // 30.436875)
        return f"{months} {'months' if months > 1 else 'month'} ago"
    elif delta.days > 6:
        weeks = int(delta.days // 7)
        return f"{weeks} {'weeks' if weeks > 1 else 'week'} ago"

    if delta.days < 1:
        hours = delta.seconds // 3600
        if hours < 1:
            minutes = (delta.seconds // 60) % 60
            if minutes <= 0:
                return "just now"
            return f"{minutes} {'minutes' if minutes > 1 else 'minute'} ago"

        return f"{hours} {'hours' if hours > 1 else 'hour'} ago"

    return f"{delta.days} {'days' if delta.days > 1 else 'day'} ago"


def format_datetime(date_string):
    """Formats datetime string returned by the server into human-readable format"""
    dt = datetime.strptime(date_string, "%Y-%m-%dT%H:%M:%SZ")
    return dt.strftime("%a, %d %b %Y %H:%M:%S GMT")


def parse_user_agent(user_agent: str) -> str:
    browsers = ["Chrome", "Firefox", "Mozilla", "Opera", "Safari", "Webkit"]
    if any([browser in user_agent for browser in browsers]):
        return "Web dashboard"
    elif "Input" in user_agent:
        return "Mobile app"
    elif "Plugin" in user_agent:
        return "QGIS plugin"
    elif "DB-sync" in user_agent:
        return "Synced from db-sync"
    elif "work-packages" in user_agent:
        return "Synced from  Work Packages"
    elif "media-sync" in user_agent:
        return "Synced from Media Sync"
    elif "Python-client" in user_agent:
        return "Mergin Maps Python Client"
    else:  # For uncommon user agent we display user agent as is
        return user_agent


def icon_for_layer(layer) -> QIcon:
    # Used in diff viewer and history viewer
    geom_type = layer.geometryType()
    if geom_type == QgsWkbTypes.PointGeometry:
        return QgsApplication.getThemeIcon("/mIconPointLayer.svg")
    elif geom_type == QgsWkbTypes.LineGeometry:
        return QgsApplication.getThemeIcon("/mIconLineLayer.svg")
    elif geom_type == QgsWkbTypes.PolygonGeometry:
        return QgsApplication.getThemeIcon("/mIconPolygonLayer.svg")
    elif geom_type == QgsWkbTypes.UnknownGeometry:
        return QgsApplication.getThemeIcon("/mIconGeometryCollectionLayer.svg")
    else:
        return QgsApplication.getThemeIcon("/mIconTableLayer.svg")


def duplicate_layer(layer: QgsVectorLayer) -> QgsVectorLayer:
    """
    Duplicate a vector layer and its style associated with
    See QgisApp::duplicateLayers in the QGIS source code for the inspiration
    """
    lyr_clone = layer.clone()
    lyr_clone.setName(layer.name())

    # duplicate the layer style
    style = QDomDocument()
    context = QgsReadWriteContext()
    err_msg = layer.exportNamedStyle(style, context)
    if not err_msg:
        _, err_msg = lyr_clone.importNamedStyle(style)
    if err_msg:
        raise Exception(err_msg)

    return lyr_clone


def is_experimental_plugin_enabled() -> bool:
    """Returns True if the experimental flag is enable in the plugin manager else false"""
    settings = QSettings()
    if Qgis.versionInt() <= 33000:  # Changed QSettings key in 3.30
        value = settings.value("app/plugin_installer/allowExperimental", False)
    else:
        value = settings.value("plugin-manager/allow-experimental", False)
    return value<|MERGE_RESOLUTION|>--- conflicted
+++ resolved
@@ -296,22 +296,14 @@
     return f_extension in diff_extensions
 
 
-<<<<<<< HEAD
 def send_logs(mc: MerginClient, logfile: str):
-=======
-def send_logs(mergin_url: str, username: str, logfile: str):
->>>>>>> ad8e3109
     """Send mergin-client logs to dedicated server
 
     :param mc: MerginClient instance
     :param logfile: path to logfile
     :returns: name of submitted file, error message
     """
-<<<<<<< HEAD
     system = platform.system()
-=======
-    system = platform.system().lower()
->>>>>>> ad8e3109
     version = plugin_version()
 
     meta = "Plugin: {} \nQGIS: {} \nSystem: {} \nMergin Maps URL: {} \nMergin Maps user: {} \n--------------------------------\n\n".format(
