--- conflicted
+++ resolved
@@ -1262,14 +1262,14 @@
         copy_datum_shift_grids(dest_dir)
 
 
-<<<<<<< HEAD
 def compare_versions(first, second):
     """
     Compares two version strings and returns an integer less than, equal to,
     or greater than zero if first is less than, equal to, or greater than second.
     """
     return int(first[1:]) - int(second[1:])
-=======
+
+
 def is_valid_name(name):
     """
     Check if name is a valid project/namespace name
@@ -1281,5 +1281,4 @@
             re.IGNORECASE,
         )
         is None
-    )
->>>>>>> 7559a31e
+    )