--- conflicted
+++ resolved
@@ -1494,7 +1494,19 @@
     layer.setFlags(QgsMapLayer.LayerFlag(QgsMapLayer.Identifiable + QgsMapLayer.Searchable + QgsMapLayer.Removable))
 
 
-<<<<<<< HEAD
+def get_layer_by_path(path):
+    """
+    Returns layer object for project layer that matches the path
+    """
+    layers = QgsProject.instance().mapLayers()
+    for layer in layers.values():
+        _, layer_path = os.path.split(layer.source())
+        # file path may contain layer name next to the file name (e.g. 'Survey_lines.gpkg|layername=lines')
+        safe_file_path = layer_path.split("|")
+        if safe_file_path[0] == path:
+            return layer
+
+
 def format_size(size):
     """Formats size in bytes into a human-readable size string"""
     if size == 0:
@@ -1540,17 +1552,4 @@
 
         return f"{hours} {'hours' if hours > 1 else 'hour'} ago"
 
-    return f"{delta.days} {'days' if delta.days > 1 else 'day'} ago"
-=======
-def get_layer_by_path(path):
-    """
-    Returns layer object for project layer that matches the path
-    """
-    layers = QgsProject.instance().mapLayers()
-    for layer in layers.values():
-        _, layer_path = os.path.split(layer.source())
-        # file path may contain layer name next to the file name (e.g. 'Survey_lines.gpkg|layername=lines')
-        safe_file_path = layer_path.split("|")
-        if safe_file_path[0] == path:
-            return layer
->>>>>>> 0ee19d59
+    return f"{delta.days} {'days' if delta.days > 1 else 'day'} ago"