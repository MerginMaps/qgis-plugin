--- conflicted
+++ resolved
@@ -1139,8 +1139,6 @@
         return cols
 
 
-<<<<<<< HEAD
-=======
 def test_server_connection(url, username, password):
     """
     Test connection to Mergin Maps server. This includes check for valid server URL
@@ -1155,14 +1153,7 @@
     result = True, "<font color=green> OK </font>"
     proxy_config = get_qgis_proxy_config(url)
     try:
-        mc = MerginClient(url, None, username, password, get_plugin_version(), proxy_config)
-
-        if mc.server_type() == ServerType.OLD:
-            QMessageBox.information(
-                None,
-                "Deprecated server version",
-                "This server is running an outdated version that will no longer be supported. Please contact your server administrator to upgrade.",
-            )
+        MerginClient(url, None, username, password, get_plugin_version(), proxy_config)
     except (LoginError, ClientError) as e:
         QgsApplication.messageLog().logMessage(f"Mergin Maps plugin: {str(e)}")
         result = False, f"<font color=red> Connection failed, {str(e)} </font>"
@@ -1170,7 +1161,6 @@
     return result
 
 
->>>>>>> 4613a7d5
 def is_dark_theme():
     """
     Checks whether dark theme is used:
