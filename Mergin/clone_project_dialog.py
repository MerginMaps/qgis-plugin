--- conflicted
+++ resolved
@@ -39,11 +39,11 @@
                 if user_organisations[o] in ["owner", "admin", "writer"]:
                     self.ui.projectNamespace.addItem(o, True)
 
-        self.ui.projectNamespace.currentTextChanged.connect(self.workspace_changed)
-        self.ui.edit_project_name.textChanged.connect(self.text_changed)
+        self.ui.projectNamespace.currentTextChanged.connect(self.validate_input)
+        self.ui.edit_project_name.textChanged.connect(self.validate_input)
 
         # disable widgets if default workspace is read only
-        self.workspace_changed()
+        self.validate_input()
         self.ui.projectNamespace.setCurrentText(default_workspace)
 
         # these are the variables used by the caller
@@ -51,33 +51,25 @@
         self.project_namespace = None
         self.invalid = False
 
-    def text_changed(self):
-<<<<<<< HEAD
-        enabled = bool(self.ui.edit_project_name.text()) and not self.ui.warningMessageLabel.isVisible()
-        self.ui.buttonBox.button(QDialogButtonBox.Ok).setEnabled(enabled)
+    def validate_input(self):
+        is_writable = bool(self.ui.projectNamespace.currentData(Qt.UserRole))
+        if not is_writable:
+            msg = "You do not have permissions to create a project in this workspace!"
+            self.ui.edit_project_name.setEnabled(False)
+        else:
+            msg = ""
+            self.ui.edit_project_name.setEnabled(True)
 
-    def workspace_changed(self):
-        is_writable = bool(self.ui.projectNamespace.currentData(Qt.UserRole))
-        if is_writable:
-            msg = ""
-        else:
-            msg = "You do not have permissions to create a project in this workspace!"
+            proj_name = self.ui.edit_project_name.text()
+            if not is_valid_name(proj_name):
+                msg = "Incorrect project name!"
+
         self.ui.edit_project_name.setToolTip(msg)
         self.ui.buttonBox.button(QDialogButtonBox.Ok).setToolTip(msg)
-        self.ui.warningMessageLabel.setVisible(not is_writable)
+        has_error = bool(msg)
+        self.ui.warningMessageLabel.setVisible(has_error)
         self.ui.warningMessageLabel.setText(msg)
-        self.ui.buttonBox.button(QDialogButtonBox.Ok).setEnabled(is_writable and bool(self.ui.edit_project_name.text()))
-=======
-        proj_name = self.ui.edit_project_name.text()
-        if not is_valid_name(proj_name):
-            self.ui.buttonBox.button(QDialogButtonBox.Ok).setEnabled(False)
-            if not self.invalid:
-                QMessageBox.warning(self, "Clone Project", "Incorrect project name!")
-            self.invalid = True
-        else:
-            self.ui.buttonBox.button(QDialogButtonBox.Ok).setEnabled(bool(proj_name))
-            self.invalid = False
->>>>>>> 7559a31e
+        self.ui.buttonBox.button(QDialogButtonBox.Ok).setEnabled(not has_error)
 
     def accept_dialog(self):
         self.project_name = self.ui.edit_project_name.text()
