--- conflicted
+++ resolved
@@ -114,6 +114,8 @@
 
                 QMessageBox.critical(None, "Create Project", "Failed to create Mergin Maps project.\n" + msg)
                 return False
+            except AuthTokenExpiredError:
+                self.plugin.auth_token_expired()
             except Exception as e:
                 QMessageBox.critical(None, "Create Project", "Failed to create Mergin Maps project.\n" + str(e))
                 return False
@@ -128,40 +130,6 @@
                 )
                 return True
 
-<<<<<<< HEAD
-            QMessageBox.critical(None, "Create Project", "Failed to create Mergin Maps project.\n" + msg)
-            return False
-        except AuthTokenExpiredError:
-            self.plugin.auth_token_expired()
-        except Exception as e:
-            QApplication.restoreOverrideCursor()
-            QMessageBox.critical(None, "Create Project", "Failed to create Mergin Maps project.\n" + str(e))
-            return False
-
-        QApplication.restoreOverrideCursor()
-
-        if not project_dir:
-            # not going to upload anything so just pop a "success" message and exit
-            QMessageBox.information(
-                None,
-                "Create Project",
-                "An empty project has been created on the server",
-                QMessageBox.StandardButton.Close,
-            )
-            return True
-
-        # get project's metadata from the server and store it locally
-        QApplication.setOverrideCursor(Qt.CursorShape.WaitCursor)
-        try:
-            project_info = self.mc.project_info(full_project_name)
-            MerginProject.write_metadata(project_dir, project_info)
-        except Exception as e:
-            QApplication.restoreOverrideCursor()
-            QMessageBox.critical(None, "Create Project", "Failed to initialize Mergin Maps project.\n" + str(e))
-            return False
-
-        QApplication.restoreOverrideCursor()
-=======
             # get project's metadata from the server and store it locally
             try:
                 project_info = self.mc.project_info(full_project_name)
@@ -169,7 +137,6 @@
             except Exception as e:
                 QMessageBox.critical(None, "Create Project", "Failed to initialize Mergin Maps project.\n" + str(e))
                 return False
->>>>>>> 52ddfdf9
 
         # let's do initial upload of the project data
         mp = MerginProject(project_dir)
