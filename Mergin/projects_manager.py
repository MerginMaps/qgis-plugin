# GPLv3 license
# Copyright Lutra Consulting Limited

import os
from urllib.parse import urlparse
from pathlib import Path
import posixpath

from qgis.core import QgsProject, Qgis, QgsApplication
from qgis.utils import iface, OverrideCursor
from qgis.PyQt.QtWidgets import QMessageBox, QDialog, QApplication, QPushButton, QFileDialog
from qgis.PyQt.QtCore import QSettings, Qt, QTimer
from urllib.error import URLError

from .sync_dialog import SyncDialog
from .utils import (
    ClientError,
    ErrorCode,
    InvalidProject,
    get_local_mergin_projects_info,
    LoginError,
    find_qgis_files,
    login_error_message,
    same_dir,
    send_logs,
    unhandled_exception_message,
    unsaved_project_check,
    UnsavedChangesStrategy,
    write_project_variables,
    bytes_to_human_size,
)
from .utils_auth import get_stored_mergin_server_url

from .mergin.merginproject import MerginProject
from .project_status_dialog import ProjectStatusDialog
from .mergin.client import AuthTokenExpiredError, MerginClient


class MerginProjectsManager(object):
    """Class for managing Mergin Maps projects in QGIS."""

    def __init__(self, plugin: "MerginPlugin"):
        self.mc: MerginClient = plugin.mc
        self.iface = iface
        self.plugin = plugin

    @staticmethod
    def unsaved_changes_check(project_dir):
        """
        Check if current project is the same as actually operated Mergin project and has some unsaved changes.
        """
        qgis_proj_filename = os.path.normpath(QgsProject.instance().fileName())
        if qgis_proj_filename in find_qgis_files(project_dir):
            check_result = unsaved_project_check()
            return False if check_result == UnsavedChangesStrategy.HasUnsavedChanges else True
        return True  # not a Mergin project

    def open_project(self, project_dir):
        if not project_dir:
            return

        qgis_files = find_qgis_files(project_dir)
        if len(qgis_files) == 1:
            iface.addProject(qgis_files[0])
            if self.mc.has_unfinished_pull(project_dir):
                widget = iface.messageBar().createMessage(
                    "Mergin Maps",
                    "The previous pull has not finished completely, status of some files may be reported incorrectly.",
                )
                button = QPushButton(widget)
                button.setText("Finish pull")

                def fix_pull():
                    self.close_project_and_fix_pull(project_dir)
                    iface.messageBar().clearWidgets()

                button.pressed.connect(fix_pull)
                widget.layout().addWidget(button)
                iface.messageBar().pushWidget(widget, Qgis.Warning)
        else:
            msg = (
                "Selected project does not contain any QGIS project file"
                if len(qgis_files) == 0
                else "Plugin can only load project with single QGIS project file but {} found.".format(len(qgis_files))
            )
            QMessageBox.warning(None, "Load QGIS project", msg, QMessageBox.StandardButton.Close)

    def create_project(self, project_name, project_dir, is_public, namespace):
        """
        Create new Mergin Maps project.
        If project_dir is None, we are creating empty project without upload.
        """

        full_project_name = "{}/{}".format(namespace, project_name)
        with OverrideCursor(Qt.CursorShape.WaitCursor):
            try:
                self.mc.create_project(full_project_name, is_public)
            except ClientError as e:
                msg = str(e)
                # User friendly error messages
                if e.http_error == 409:
                    msg = (
                        f'Naming conflict with the name "{project_name}" in the workspace "{namespace}".\n\n'
                        f"Details: {e.detail}\n"
                        "Please try renaming the project."
                    )
                elif e.server_code == ErrorCode.ProjectsLimitHit.value:
                    msg = (
                        "Maximum number of projects reached. Please upgrade your subscription to create new projects.\n"
                        f"Projects quota: {e.server_response['projects_quota']}"
                    )
                elif e.server_code == ErrorCode.StorageLimitHit.value:
                    msg = f"{e.detail}\nCurrent limit: {bytes_to_human_size(e.server_response['storage_limit'])}"

                QMessageBox.critical(None, "Create Project", "Failed to create Mergin Maps project.\n" + msg)
                return False
            except AuthTokenExpiredError:
                self.plugin.auth_token_expired()
            except Exception as e:
                QMessageBox.critical(None, "Create Project", "Failed to create Mergin Maps project.\n" + str(e))
                return False

            if not project_dir:
                # not going to upload anything so just pop a "success" message and exit
                QMessageBox.information(
                    None,
                    "Create Project",
                    "An empty project has been created on the server",
                    QMessageBox.StandardButton.Close,
                )
                return True

            # get project's metadata from the server and store it locally
            try:
                project_info = self.mc.project_info(full_project_name)
                MerginProject.write_metadata(project_dir, project_info)
            except Exception as e:
                QMessageBox.critical(None, "Create Project", "Failed to initialize Mergin Maps project.\n" + str(e))
                return False

        # let's do initial upload of the project data
        mp = MerginProject(project_dir)
        if not mp.inspect_files():
            QMessageBox.warning(None, "Create Project", "The project directory is empty - nothing to upload.")
            return True

        dlg = SyncDialog()
        dlg.push_start(self.mc, project_dir, full_project_name)

        dlg.exec()  # blocks until success, failure or cancellation

        if dlg.exception:
            # push failed for some reason
            if isinstance(dlg.exception, LoginError):
                login_error_message(dlg.exception)
            elif isinstance(dlg.exception, ClientError):
                QMessageBox.critical(None, "Project sync", "Client error: " + str(dlg.exception))
            else:
                unhandled_exception_message(
                    dlg.exception_details(),
                    "Project sync",
                    f"Failed to sync project {project_name} due to an unhandled exception.",
                )
            return True

        if not dlg.is_complete:
            # we were cancelled - but no need to show a message box about that...?
            return True

        settings = QSettings()
        server_url = self.mc.url.rstrip("/")
        settings.setValue(f"Mergin/localProjects/{full_project_name}/path", project_dir)
        settings.setValue(f"Mergin/localProjects/{full_project_name}/server", server_url)
        if (
            project_dir == QgsProject.instance().absolutePath()
            or project_dir + "/" in QgsProject.instance().absolutePath()
        ):
            write_project_variables(project_name, full_project_name, "v1")

        QMessageBox.information(
            None,
            "Create Project",
            "Mergin Maps project created and uploaded successfully",
            QMessageBox.StandardButton.Close,
        )

        return True

    def project_status(self, project_dir):
        if project_dir is None:
            return
        check_result = unsaved_project_check()
        if check_result == UnsavedChangesStrategy.HasUnsavedChanges:
            return

        try:
            mp = MerginProject(project_dir)
            project_name = mp.project_full_name()
        except InvalidProject as e:
            msg = f"Failed to get project status:\n\n{str(e)}"
            QMessageBox.critical(None, "Project status", msg, QMessageBox.StandardButton.Close)
            return

        if not self.check_project_server(project_dir):
            return
        try:
            pull_changes, push_changes, push_changes_summary = self.mc.project_status(project_dir)
            dlg = ProjectStatusDialog(
                pull_changes,
                push_changes,
                push_changes_summary,
                self.mc.has_writing_permissions(project_name),
                mp,
                self.mc.project_info(project_name)["role"],
            )
            # Sync button in the status dialog returns QDialog.Accepted
            # and Close button returns QDialog::Rejected, so if dialog was
            # accepted we start sync
            return_value = dlg.exec()

            if return_value == QDialog.DialogCode.Accepted:
                self.sync_project(project_dir)
            elif return_value == ProjectStatusDialog.RESET_CHANGES:
                self.reset_local_changes(project_dir, dlg.file_to_reset)

        except (URLError, ClientError, InvalidProject) as e:
            msg = f"Failed to get status for project {project_name}:\n\n{str(e)}"
            QMessageBox.critical(None, "Project status", msg, QMessageBox.StandardButton.Close)
        except AuthTokenExpiredError:
            self.plugin.auth_token_expired()
        except LoginError as e:
            login_error_message(e)

    def check_project_server(self, project_dir, inform_user=True):
        """Check if the project was created for current plugin Mergin Maps server."""
        proj_server = None
        for path, owner, name, server in get_local_mergin_projects_info():
            if not same_dir(path, project_dir):
                continue
            proj_server = server
            break
        if proj_server is not None:
            server_urls = [self.mc.url.rstrip("/")]
            url = urlparse(self.mc.url)
            if url.netloc.startswith("dev.dev") or url.netloc.startswith("app.dev"):
                server_urls.append("https://app.dev.merginmaps.com")
                server_urls.append("https://dev.dev.cloudmergin.com")
            elif url.netloc.startswith("test.dev"):
                server_urls.append("https://test.dev.merginmaps.com")
                server_urls.append("https://test.dev.cloudmergin.com")
            elif url.netloc.startswith("public.cloudmergin") or url.netloc.startswith("app.merginmaps"):
                server_urls.append("https://app.merginmaps.com")
                server_urls.append("https://public.cloudmergin.com")
            if proj_server.rstrip("/") in server_urls:
                return True

        if inform_user:
            info = f"Current project was created for another Mergin Maps server:\n{proj_server}\n\n"
            info += "You need to reconfigure Mergin Maps plugin to synchronise the project."
            QMessageBox.critical(None, "Mergin Maps", info)
        return False

    def reset_local_changes(self, project_dir: str, files_to_reset=None):
        if not project_dir:
            return
        if not self.check_project_server(project_dir):
            return

        current_project_filename = os.path.normpath(QgsProject.instance().fileName())
        current_project_path = os.path.normpath(QgsProject.instance().absolutePath())
        if current_project_path == os.path.normpath(project_dir):
            QgsProject.instance().clear()

        try:
            self.mc.reset_local_changes(project_dir, files_to_reset)
            if files_to_reset:
                msg = f"File {files_to_reset} was successfully reset"
            else:
                msg = "Project local changes were successfully reset"
            QMessageBox.information(None, "Project reset local changes", msg, QMessageBox.StandardButton.Close)

        except Exception as e:
            msg = f"Failed to reset local changes:\n\n{str(e)}"
            QMessageBox.critical(None, "Project reset local changes", msg, QMessageBox.StandardButton.Close)

        self.open_project(os.path.dirname(current_project_filename))

    def sync_project(self, project_dir, project_name=None):
        if not project_dir:
            return
        if not self.unsaved_changes_check(project_dir):
            return
        if project_name is None:
            mp = MerginProject(project_dir)
            try:
                project_name = mp.project_full_name()
            except InvalidProject as e:
                msg = f"Failed to sync project:\n\n{str(e)}"
                QMessageBox.critical(None, "Project syncing", msg, QMessageBox.StandardButton.Close)
                return
        if not self.check_project_server(project_dir):
            return

        # check whether project is in the unfinished pull state and if
        # this is the case, try to resolve it before running sync.
        # Sync will be stopped anyway, as in the process of fixing unfinished
        # pull we create conflicted copies which should be examined by the user
        # to avoid data loss.
        if self.mc.has_unfinished_pull(project_dir):
            self.close_project_and_fix_pull(project_dir)
            return

        try:
            pull_changes, push_changes, push_changes_summary = self.mc.project_status(project_dir)
        except InvalidProject as e:
            msg = f"Project is invalid:\n\n{str(e)}"
            QMessageBox.critical(None, "Project syncing", msg, QMessageBox.StandardButton.Close)
            return

        if not sum(len(v) for v in list(pull_changes.values()) + list(push_changes.values())):
            QMessageBox.information(
                None, "Project sync", "Project is already up-to-date", QMessageBox.StandardButton.Close
            )
            return

        dlg = SyncDialog()
        dlg.pull_start(self.mc, project_dir, project_name)

        dlg.exec()  # blocks until success, failure or cancellation

        if dlg.exception:
            # pull failed for some reason
            if isinstance(dlg.exception, LoginError):
                login_error_message(dlg.exception)
            elif isinstance(dlg.exception, ClientError):
                QMessageBox.critical(None, "Project sync", "Client error: " + str(dlg.exception))
            elif isinstance(dlg.exception, AuthTokenExpiredError):
                self.plugin.auth_token_expired()
            else:
                unhandled_exception_message(
                    dlg.exception_details(),
                    "Project sync",
                    f"Failed to sync project {project_name} due to an unhandled exception.",
                )
            return

        # after pull project might be in the unfinished pull state. So we
        # have to check and if this is the case, try to close project and
        # finish pull. As in the result we will have conflicted copies created
        # we stop and ask user to examine them.
        if self.mc.has_unfinished_pull(project_dir):
            self.close_project_and_fix_pull(project_dir)
            return

        if dlg.pull_conflicts:
            self.report_conflicts(dlg.pull_conflicts)
            return

        if not dlg.is_complete:
            # we were cancelled
            return

        # pull finished, start push
        if any(push_changes.values()) and not self.mc.has_writing_permissions(project_name):
            QMessageBox.information(
                None, "Project sync", "You have no writing rights to this project", QMessageBox.StandardButton.Close
            )
            return

        dlg = SyncDialog()
        dlg.push_start(self.mc, project_dir, project_name)
        dlg.exec()  # blocks until success, failure or cancellation

        qgis_proj_filename = os.path.normpath(QgsProject.instance().fileName())
        qgis_proj_basename = os.path.basename(qgis_proj_filename)
        qgis_proj_changed = False
        for updated in pull_changes["updated"]:
            if updated["path"] == qgis_proj_basename:
                qgis_proj_changed = True
                break
        if qgis_proj_filename in find_qgis_files(project_dir) and qgis_proj_changed:
            self.open_project(project_dir)

        if dlg.exception:
            # push failed for some reason
            if isinstance(dlg.exception, LoginError):
                login_error_message(dlg.exception)
            elif isinstance(dlg.exception, ClientError):
                if dlg.exception.http_error == 400 and "Another process" in dlg.exception.detail:
                    # To note we check for a string since error in flask doesn't return server error code
                    msg = "Somebody else is syncing, please try again later"
                elif dlg.exception.server_code == ErrorCode.StorageLimitHit.value:
                    msg = f"{dlg.exception.detail}\nCurrent limit: {bytes_to_human_size(dlg.exception.server_response['storage_limit'])}"
                else:
                    msg = str(dlg.exception)
                QMessageBox.critical(None, "Project sync", "Client error: \n" + msg)
            elif isinstance(dlg.exception, AuthTokenExpiredError):
                self.plugin.auth_token_expired()
            else:
                unhandled_exception_message(
                    dlg.exception_details(),
                    "Project sync",
                    f"Failed to sync project {project_name} due to an unhandled exception.",
                )
            return

        if dlg.is_complete:
            # TODO: report success only when we have actually done anything
            msg = "Mergin Maps project {} synchronised successfully".format(project_name)
            QMessageBox.information(None, "Project sync", msg, QMessageBox.StandardButton.Close)
            # clear canvas cache so any changes become immediately visible to users
            self.iface.mapCanvas().clearCache()
            self.iface.mapCanvas().refresh()
        else:
            # we were cancelled - but no need to show a message box about that...?
            pass

    def submit_logs(self, project_dir):
        logs_path = os.path.join(project_dir, ".mergin", "client-log.txt")
        msg = (
            "This action will send a diagnostic log to the developers. "
            "Use this option when you encounter synchronization issues, as the log is "
            "very useful to determine the exact cause of the problem.\n\n"
            "The log does not contain any of your data, only file names. It can be found here:\n"
            "{}\n\nIt would be useful if you also send a mail to support@merginmaps.com "
            "and briefly describe the problem to add more context to the diagnostic log.\n\n"
            "Please click OK if you want to proceed.".format(logs_path)
        )

        btn_reply = QMessageBox.question(
            None, "Submit diagnostic logs", msg, QMessageBox.StandardButton.Ok | QMessageBox.StandardButton.Cancel
        )
        if btn_reply != QMessageBox.StandardButton.Ok:
            return

<<<<<<< HEAD
        QApplication.setOverrideCursor(Qt.CursorShape.WaitCursor)
        log_file_name, error = send_logs(self.mc, logs_path)
        QApplication.restoreOverrideCursor()
=======
        with OverrideCursor(Qt.CursorShape.WaitCursor):
            log_file_name, error = send_logs(get_stored_mergin_server_url(), self.mc.username(), logs_path)
>>>>>>> ad8e3109

        if error:
            QMessageBox.warning(
                None, "Submit diagnostic logs", "Sending of diagnostic logs failed!\n\n{}".format(error)
            )
            return
        QMessageBox.information(
            None,
            "Submit diagnostic logs",
            "Diagnostic logs successfully submitted - thank you!\n\n{}".format(log_file_name),
            QMessageBox.StandardButton.Close,
        )

    def get_mergin_browser_groups(self):
        """
        Return browser tree items of Mergin Maps provider. These should be the 2 projects groups, or Error item, if
        the plugin is not properly configured.
        """
        browser_model = self.iface.browserModel()
        root_idx = browser_model.findPath("Mergin Maps")
        if not root_idx.isValid():
            return {}
        group_items = []
        for i in range(browser_model.rowCount(root_idx)):
            item = browser_model.dataItem(browser_model.index(i, 0, parent=root_idx))
            try:
                if item.isMerginGroupItem():
                    group_items.append(item)
            except AttributeError as e:
                pass
        return {i.path().replace("/Mergin", ""): i for i in group_items}

    def report_conflicts(self, conflicts):
        """
        Shows a dialog with the list of conflicted copies.
        """
        msg = (
            "We have detected conflicting changes between your local copy and "
            "the server that could not be resolved automatically. It is recommended "
            "to manually reconcile your local changes (which have been moved to "
            "conflicted copies) before running sync again.<br>"
            "Following conflicted copies were created:<br><br>"
        )
        for item in conflicts:
            msg += item + "<br>"
        msg += (
            "<br>To learn what are the conflicts about and how to avoid them please check our "
            "<a href='https://merginmaps.com/docs/manage/missing-data/#there-are-conflict-files-in-the-folder'>documentation</a>."
        )
        msg_box = QMessageBox()
        msg_box.setWindowTitle("Conflicts found")
        msg_box.setIcon(QMessageBox.Icon.Warning)
        msg_box.setTextFormat(Qt.TextFormat.RichText)
        msg_box.setStandardButtons(QMessageBox.StandardButton.Ok)
        msg_box.setText(msg)
        msg_box.exec()

    def resolve_unfinished_pull(self, project_dir, reopen_project=False):
        """
        Try to resolve unfinished pull. Shows a dialog with the list of created
        conflict copies on success and an error message on failure.
        """
        try:
            conflicts = self.mc.resolve_unfinished_pull(project_dir)
            self.report_conflicts(conflicts)
        except ClientError as e:
            QMessageBox.critical(None, "Project sync", "Client error: " + str(e))

        if reopen_project:
            self.open_project(project_dir)

    def close_project_and_fix_pull(self, project_dir):
        """
        Close current Mergin Maps project if it is opened in QGIS and try to fix
        unfinished pull.
        """
        delay = 0
        current_project_path = os.path.normpath(QgsProject.instance().absolutePath())
        if current_project_path == os.path.normpath(project_dir):
            QgsProject.instance().clear()
            delay = 2500
        # we have to wait a bit to let the OS (Windows) release lock on the GPKG files
        # otherwise attempt to resolve unfinished pull will fail
        QTimer.singleShot(delay, lambda: self.resolve_unfinished_pull(project_dir, True))

    def download_project(self, project):
        project_name = posixpath.join(project["namespace"], project["name"])  # we need posix path for server API calls
        settings = QSettings()
        last_parent_dir = settings.value("Mergin/lastUsedDownloadDir", str(Path.home()))
        parent_dir = QFileDialog.getExistingDirectory(
            None, "Open Directory", last_parent_dir, QFileDialog.Option.ShowDirsOnly
        )
        if not parent_dir:
            return
        settings.setValue("Mergin/lastUsedDownloadDir", parent_dir)
        target_dir = os.path.abspath(os.path.join(parent_dir, project["name"]))
        if os.path.exists(target_dir):
            QMessageBox.warning(
                None,
                "Download Project",
                "The target directory already exists:\n" + target_dir + "\n\nPlease select a different directory.",
            )
            return

        dlg = SyncDialog()
        dlg.download_start(self.mc, target_dir, project_name)
        dlg.exec()  # blocks until completion / failure / cancellation
        if dlg.exception:
            if isinstance(dlg.exception, (URLError, ValueError)):
                QgsApplication.messageLog().logMessage("Mergin Maps plugin: " + str(dlg.exception))
                msg = (
                    "Failed to download your project {}.\n"
                    "Please make sure your Mergin Maps settings are correct".format(project_name)
                )
                QMessageBox.critical(None, "Project download", msg, QMessageBox.StandardButton.Close)
            elif isinstance(dlg.exception, LoginError):
                login_error_message(dlg.exception)
            else:
                unhandled_exception_message(
                    dlg.exception_details(),
                    "Project download",
                    f"Failed to download project {project_name} due to an unhandled exception.",
                    dlg.log_file,
                    self.mc.username(),
                )
            return
        if not dlg.is_complete:
            return  # either it has been cancelled or an error has been thrown

        settings.setValue("Mergin/localProjects/{}/path".format(project_name), target_dir)
        msg = "Your project {} has been successfully downloaded. Do you want to open project file?".format(project_name)
        btn_reply = QMessageBox.question(
            None,
            "Project download",
            msg,
            QMessageBox.StandardButton.Yes | QMessageBox.StandardButton.No,
            QMessageBox.StandardButton.Yes,
        )
        if btn_reply == QMessageBox.StandardButton.Yes:
            self.open_project(target_dir)

        # reload the two browser groups (in case server is old)
        groups = self.get_mergin_browser_groups()
        for group in groups:
            groups[group].reload()

        # reload the Mergin Maps browser entry (in case server is ee/ce)
        browser_model = self.iface.browserModel()
        root_idx = browser_model.findPath("Mergin Maps")
        item = browser_model.dataItem(root_idx)
        item.reload()<|MERGE_RESOLUTION|>--- conflicted
+++ resolved
@@ -433,14 +433,8 @@
         if btn_reply != QMessageBox.StandardButton.Ok:
             return
 
-<<<<<<< HEAD
-        QApplication.setOverrideCursor(Qt.CursorShape.WaitCursor)
-        log_file_name, error = send_logs(self.mc, logs_path)
-        QApplication.restoreOverrideCursor()
-=======
         with OverrideCursor(Qt.CursorShape.WaitCursor):
-            log_file_name, error = send_logs(get_stored_mergin_server_url(), self.mc.username(), logs_path)
->>>>>>> ad8e3109
+            log_file_name, error = send_logs(self.mc, logs_path)
 
         if error:
             QMessageBox.warning(
