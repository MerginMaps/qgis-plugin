--- conflicted
+++ resolved
@@ -231,20 +231,9 @@
             self.label_preview.setText(f"{exp.evalErrorString()}")
             return
 
-<<<<<<< HEAD
         if isinstance(val, str):
             val = val.replace(" ", "")
 
-        if val:
-            # check if evaluated expression contains invalid filename characters
-            invalid_char = invalid_filename_character(val)
-            if invalid_char:
-                self.label_preview.setText(
-                    f"The file name '{val}.jpg' contains an invalid character. Do not use '{invalid_char}' character in the file name."
-                )
-                return
-
-=======
         str_val = qvariant_to_string(val)
         if not str_val:
             self.label_preview.setText("")
@@ -258,7 +247,7 @@
                 f"The file name '{filename_display}.jpg' contains an invalid character. Do not use '{invalid_char_display}' character in the file name."
             )
             return
->>>>>>> fbe21830
+
         config = layer.fields().field(field_name).editorWidgetSetup().config()
         target_dir = resolve_target_dir(layer, config)
         prefix = prefix_for_relative_path(
