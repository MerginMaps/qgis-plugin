# -*- coding: utf-8 -*-

# GPLv3 license
# Copyright Lutra Consulting Limited

from math import floor
import sip
import os
import shutil
from pathlib import Path
import posixpath
from functools import partial
from qgis.PyQt.QtCore import pyqtSignal, QTimer, QUrl, QSettings, Qt
from qgis.PyQt.QtGui import QIcon, QDesktopServices, QPixmap
from qgis.core import (
    QgsApplication,
    QgsDataCollectionItem,
    QgsDataItem,
    QgsDataItemProvider,
    QgsDataProvider,
    QgsDirectoryItem,
    QgsErrorItem,
    QgsExpressionContextUtils,
    QgsProject,
    QgsMapLayer,
    QgsProviderRegistry,
    Qgis,
)
from qgis.utils import iface
from qgis.PyQt.QtWidgets import QAction, QFileDialog, QMessageBox, QDockWidget
from urllib.error import URLError

from .configuration_dialog import ConfigurationDialog
from .workspace_selection_dialog import WorkspaceSelectionDialog
from .project_selection_dialog import ProjectSelectionDialog, PublicProjectSelectionDialog
from .create_project_wizard import NewMerginProjectWizard
from .clone_project_dialog import CloneProjectDialog
from .diff_dialog import DiffViewerDialog
from .project_settings_widget import MerginProjectConfigFactory
from .projects_manager import MerginProjectsManager
from .sync_dialog import SyncDialog
from .utils import (
    ServerType,
    ClientError,
    LoginError,
    check_mergin_subdirs,
    create_mergin_client,
    find_qgis_files,
    get_mergin_auth,
    icon_path,
    is_number,
    login_error_message,
    mergin_project_local_path,
    PROJS_PER_PAGE,
    remove_project_variables,
    same_dir,
    unhandled_exception_message,
    unsaved_project_check,
    UnsavedChangesStrategy,
)

from .mergin.merginproject import MerginProject
from .processing.provider import MerginProvider

MERGIN_CLIENT_LOG = os.path.join(QgsApplication.qgisSettingsDirPath(), "mergin-client-log.txt")
os.environ["MERGIN_CLIENT_LOG"] = MERGIN_CLIENT_LOG


class MerginPlugin:
    def __init__(self, iface):
        self.iface = iface
        self.plugin_dir = os.path.dirname(__file__)
        self.data_item_provider = None
        self.actions = []
        self.actions_always_on = []
        self.menu = "Mergin Maps"
        self.mergin_proj_dir = None
        self.mc = None
        self.manager = None
        self.current_workspace_name = None
        self.provider = MerginProvider()
        self.toolbar = self.iface.addToolBar("Mergin Maps Toolbar")
        self.toolbar.setToolTip("Mergin Maps Toolbar")
        self.toolbar.setObjectName("MerginMapsToolbar")

        self.iface.projectRead.connect(self.on_qgis_project_changed)
        self.iface.newProjectCreated.connect(self.on_qgis_project_changed)

        settings = QSettings()
        QgsExpressionContextUtils.setGlobalVariable("mergin_username", settings.value("Mergin/username", ""))
        QgsExpressionContextUtils.setGlobalVariable("mergin_url", settings.value("Mergin/server", ""))

    def initProcessing(self):
        QgsApplication.processingRegistry().addProvider(self.provider)

    def initGui(self):
        # This is a quick fix for a bad crasher for users that have set up master password for their
        # storage of authentication configurations. What would happen is that in a worker thread,
        # QGIS browser model would start populating Mergin data items which would want to query Mergin
        # server and thus request auth info - but as this would be done in a background thread,
        # things will get horribly wrong when QGIS tries to display GUI and the app would crash.
        # Triggering auth request to QGIS auth framework already at this point will make sure that
        # the dialog asking for master password is started from the main thread -> no crash.
        get_mergin_auth()

        self.initProcessing()

        self.data_item_provider = DataItemProvider(self)
        QgsApplication.instance().dataItemProviderRegistry().addProvider(self.data_item_provider)

        self.create_manager()

        self.add_action(
            icon_path("mm_icon_positive_no_padding.svg"),
            text="Mergin Maps",
            callback=self.open_configured_url,
            add_to_menu=True,
            add_to_toolbar=self.toolbar,
        )
        self.add_action(
            "settings.svg",
            text="Configure Mergin Maps Plugin",
            callback=self.configure,
            add_to_menu=True,
            add_to_toolbar=self.toolbar,
        )
        self.add_action(
            "square-plus.svg",
            text="Create Mergin Maps Project",
            callback=self.create_new_project,
            add_to_menu=False,
            add_to_toolbar=self.toolbar,
            enabled=False,
            always_on=False,
        )
        self.add_action(
            "refresh.svg",
            text="Synchronise Mergin Maps Project",
            callback=self.current_project_sync,
            add_to_menu=False,
            add_to_toolbar=self.toolbar,
            enabled=False,
            always_on=False,
        )

        self.enable_toolbar_actions()

        self.post_login()

        # register custom mergin widget in project properties
        self.mergin_project_config_factory = MerginProjectConfigFactory()
        self.iface.registerProjectPropertiesWidgetFactory(self.mergin_project_config_factory)

        # add layer context menu action for checking local changes
        self.action_show_changes = QAction("Show Local Changes", self.iface.mainWindow())
        self.action_show_changes.setIcon(QIcon(icon_path("file-diff.svg")))
        self.iface.addCustomActionForLayerType(self.action_show_changes, "", QgsMapLayer.VectorLayer, True)
        self.action_show_changes.triggered.connect(self.view_local_changes)

    def add_action(
        self,
        icon_name,
        callback=None,
        text="",
        enabled=True,
        add_to_menu=False,
        add_to_toolbar=None,
        status_tip=None,
        whats_this=None,
        checkable=False,
        checked=False,
        always_on=True,
    ):

        icon = QIcon(icon_path(icon_name))
        action = QAction(icon, text, self.iface.mainWindow())
        action.triggered.connect(callback)
        action.setCheckable(checkable)
        action.setChecked(checked)
        action.setEnabled(enabled)

        if status_tip is not None:
            action.setStatusTip(status_tip)
        if whats_this is not None:
            action.setWhatsThis(whats_this)
        if add_to_toolbar is not None:
            add_to_toolbar.addAction(action)
        if add_to_menu:
            self.iface.addPluginToMenu(self.menu, action)

        self.actions.append(action)
        if always_on:
            self.actions_always_on.append(text)
        return action

    def create_manager(self):
        """Create Mergin Maps projects manager."""
        error = ""
        try:
            if self.mc is None:
                self.mc = create_mergin_client()
            self.choose_active_workspace()
            self.manager = MerginProjectsManager(self.mc)
        except (URLError, ClientError, LoginError):
            error = "Plugin not configured or \nQGIS master password not set up"
        except Exception as err:
            error = "Error: {}".format(str(err))
        if error:
            self.mc = None
            self.manager = None
        if self.has_browser_item():
            self.data_item_provider.root_item.update_client_and_manager(mc=self.mc, manager=self.manager, err=error)

    def has_browser_item(self):
        """Check if the Mergin Maps provider Browser item exists and has the root item defined."""
        if self.data_item_provider is not None:
            if self.data_item_provider.root_item is not None:
                return True
        return False

    def on_config_changed(self):
        """Called when plugin config (connection settings) were changed."""
        self.create_manager()
        self.enable_toolbar_actions()
        self.post_login()

    def open_configured_url(self, path=None):
        """Opens configured Mergin Maps server url in default browser
        Use optional parameter path to go directly to a specific page, eg. /workspaces"""
        if self.mc is None:
            url = QUrl("https://merginmaps.com")
        else:
            url = QUrl(self.mc.url)

        if path:
            url_path = url.path()
            while url_path.endswith("/"):
                url_path = url_path[:-1]
            url.setPath(f"{url_path}{path}")
        QDesktopServices.openUrl(url)

    def enable_toolbar_actions(self, enable=None):
        """Check current project and set Mergin Maps Toolbar icons enabled accordingly."""
        if enable is None:
            enable = mergin_project_local_path() is not None
        if self.manager is None:
            enable = False
        for action in self.toolbar.actions():
            if action.text() in self.actions_always_on:
                action.setEnabled(True)
            elif action.text() == "Create Mergin Maps Project":
                action.setEnabled(self.mc is not None and self.manager is not None)
            else:
                action.setEnabled(enable)

    def show_browser_panel(self):
        """Check if QGIS Browser panel is open. If not, ask and eventually make it visible to users."""
        browser = [w for w in self.iface.mainWindow().findChildren(QDockWidget) if w.objectName() == "Browser"][0]
        q = "QGIS Browser panel is currently off. The panel is used for Mergin Maps projects management.\n"
        q += "Would you like to open it and see your Mergin projects?"
        if not browser.isVisible():
            res = QMessageBox.question(None, "Mergin Maps - QGIS Browser Panel", q)
            if res == QMessageBox.Yes:
                self.iface.addDockWidget(Qt.LeftDockWidgetArea, browser)

    def configure(self):
        """Open plugin configuration dialog."""
        dlg = ConfigurationDialog()
        if dlg.exec_():
            self.mc = dlg.writeSettings()
            self.on_config_changed()
            self.show_browser_panel()

    def show_no_workspaces_dialog(self):
        msg = (
            "Workspace is a place to store your projects and share them with your colleagues. "
            "Click on the button below to create one. \n\n"
            "A minimum of one workspace is required to use Mergin Maps."
        )
        msg_box = QMessageBox(QMessageBox.Critical, "You do not have any workspace", msg, QMessageBox.Close)
        create_button = msg_box.addButton("Create workspace", msg_box.ActionRole)
        create_button.clicked.disconnect()
        create_button.clicked.connect(partial(self.open_configured_url, "/workspaces"))
        msg_box.exec_()

    def set_current_workspace(self, workspace):
        """
        Sets the current workspace

        :param workspace: Dict containing workspace's "name" and "id" keys
        """
        settings = QSettings()
        self.current_workspace_name = workspace.get("name", None)
        settings.setValue("Mergin/lastUsedWorkspaceId", workspace.get("id", None))
        if self.has_browser_item():
            self.data_item_provider.root_item.setWorkspaceName(self.current_workspace_name)
            self.data_item_provider.root_item.update_client_and_manager(mc=self.mc, manager=self.manager)

    def choose_active_workspace(self):
        """
        Called after connecting to server.
        Chooses and sets the current workspace based on workspace availability and last used workspace.
        """
        user_info = self.mc.user_info()
        workspaces = user_info.get("workspaces", None)
        if not workspaces:
            if workspaces is None:
                # server is old, does not support workspaces
                self.current_workspace_name = self.mc.username()
            else:
                # User has no workspaces
                self.show_no_workspaces_dialog()
                self.current_workspace_name = None
            if self.has_browser_item():
                self.data_item_provider.root_item.setWorkspaceName(None)
            return

        if len(workspaces) == 1:
            workspace = workspaces[0]
        else:
            settings = QSettings()
            previous_workspace = settings.value("Mergin/lastUsedWorkspaceId", None, int)
            workspace = None
            for ws in workspaces:
                if previous_workspace == ws["id"]:
                    workspace = ws
                    break

        if not workspace:
            for ws in workspaces:
                if user_info["preferred_workspace"] == ws["id"]:
                    workspace = ws
                    break

        self.set_current_workspace(workspace)

    def post_login(self):
        """Groups actions that needs to be done when auth information changes"""
        if not self.mc:
            return

        settings = QSettings()

        # check action required flag
        service_response = self.mc.user_service()

        if service_response and type(service_response) is dict:
            requires_action = service_response.get("action_required", False)

            if requires_action:
                iface.messageBar().pushMessage(
                    "Mergin Maps",
                    "Your attention is required.&nbsp;Please visit the "
                    f"<a href='{self.mc.url}/dashboard?utm_source=plugin&utm_medium=attention-required'>"
                    "Mergin dashboard</a>",
                    level=Qgis.Critical,
                    duration=0,
                )

    def create_new_project(self):
        """Open new Mergin Maps project creation dialog."""
        check_result = unsaved_project_check()
        if check_result == UnsavedChangesStrategy.HasUnsavedChanges:
            return
        if not self.manager:
            QMessageBox.warning(None, "Create Mergin Maps Project", "Plugin not configured!")
            return

        user_info = self.mc.user_info()
        workspaces = user_info.get("workspaces", None)
        if not workspaces and workspaces is not None:
            self.show_no_workspaces_dialog()
            self.current_workspace_name = None
            return

        wizard = NewMerginProjectWizard(
            self.manager, user_info=user_info, default_workspace=self.current_workspace_name
        )
        if not wizard.exec_():
            return  # cancelled
        if self.has_browser_item():
            # make sure the item has the link between remote and local project we have just added
            self.data_item_provider.root_item.depopulate()

    def current_project_sync(self):
        """Synchronise current Mergin Maps project."""
        self.manager.project_status(self.mergin_proj_dir)

    def find_project(self):
        """Open new Find Mergin Maps project dialog"""
        dlg = ProjectSelectionDialog(self.mc, self.current_workspace_name)
        dlg.new_project_clicked.connect(self.create_new_project)
        dlg.switch_workspace_clicked.connect(self.switch_workspace)
        dlg.open_project_clicked.connect(self.manager.open_project)
        dlg.download_project_clicked.connect(self.manager.download_project)

        try:
            workspaces = self.mc.workspaces_list()
            dlg.enable_workspace_switching(len(workspaces) > 1)
        except:
            pass

        dlg.exec_()

    def switch_workspace(self):
        """Open new Switch workspace dialog"""
        try:
            workspaces = self.mc.workspaces_list()
        except (URLError, ClientError) as e:
            return  # Server does not support workspaces

        if not workspaces:
            self.show_no_workspaces_dialog()
            self.current_workspace_name = None
            return

        dlg = WorkspaceSelectionDialog(workspaces)
        dlg.manage_workspaces_clicked.connect(self.open_configured_url)
        if not dlg.exec_():
            return

        workspace = dlg.get_workspace()
        self.set_current_workspace(workspace)

    def explore_public_projects(self):
        """Open new Explore public Mergin Maps projects dialog"""
        dlg = PublicProjectSelectionDialog(self.mc)
        dlg.open_project_clicked.connect(self.manager.open_project)
        dlg.download_project_clicked.connect(self.manager.download_project)
        dlg.exec_()

    def on_qgis_project_changed(self):
        """
        Called when QGIS project is created or (re)loaded. Sets QGIS project related Mergin Maps variables.
        If a loaded project is not a Mergin Maps project, there are no Mergin variables by default.
        If a loaded project is invalid - doesnt have metadata, Mergin variables are removed.
        """
        self.enable_toolbar_actions(enable=False)
        self.mergin_proj_dir = mergin_project_local_path()
        if self.mergin_proj_dir is not None:
            self.enable_toolbar_actions()

    def unload(self):
        # Disconnect Mergin related signals
        self.iface.projectRead.disconnect(self.on_qgis_project_changed)
        self.iface.newProjectCreated.disconnect(self.on_qgis_project_changed)

        remove_project_variables()
        QgsExpressionContextUtils.removeGlobalVariable("mergin_username")
        QgsExpressionContextUtils.removeGlobalVariable("mergin_url")
        QgsApplication.instance().dataItemProviderRegistry().removeProvider(self.data_item_provider)
        self.data_item_provider = None
        # this is crashing qgis on exit
        # self.iface.browserModel().reload()

        for action in self.actions:
            self.iface.removePluginMenu(self.menu, action)
            self.iface.removeToolBarIcon(action)
        del self.toolbar

        self.iface.removeCustomActionForLayerType(self.action_show_changes)

        self.iface.unregisterProjectPropertiesWidgetFactory(self.mergin_project_config_factory)
        QgsApplication.processingRegistry().removeProvider(self.provider)

    def view_local_changes(self):
        project_path = QgsProject.instance().homePath()
        if not project_path:
            iface.messageBar().pushMessage(
                "Mergin", "Project is not saved, can not compute local changes", Qgis.Warning
            )
            return

        if not check_mergin_subdirs(project_path):
            iface.messageBar().pushMessage("Mergin", "Current project is not a Mergin project.", Qgis.Warning)
            return

        check_result = unsaved_project_check()
        if check_result == UnsavedChangesStrategy.HasUnsavedChanges:
            return

        mp = MerginProject(QgsProject.instance().homePath())
        push_changes = mp.get_push_changes()
        push_changes_summary = mp.get_list_of_push_changes(push_changes)
        if not push_changes_summary:
            iface.messageBar().pushMessage("Mergin", "No changes found in the project layers.", Qgis.Info)
            return

        selected_layers = self.iface.layerTreeView().selectedLayersRecursive()
        layer_name = None
        for layer in selected_layers:
            if layer.type() != QgsMapLayer.VectorLayer:
                continue

            if layer.dataProvider().storageType() == "GPKG":
                layer_name = layer.name()
                break

        dlg_diff_viewer = DiffViewerDialog()
        if check_result == UnsavedChangesStrategy.HasUnsavedChangesButIgnore:
            dlg_diff_viewer.show_unsaved_changes_warning()
        if layer_name:
            for i, layer in enumerate(dlg_diff_viewer.diff_layers):
                if layer_name in layer.name():
                    dlg_diff_viewer.tab_bar.setCurrentIndex(i)
                    break
        dlg_diff_viewer.show()
        dlg_diff_viewer.exec_()


class MerginRemoteProjectItem(QgsDataItem):
    """Data item to represent a remote Mergin Maps project."""

    def __init__(self, parent, project, project_manager):
        self.project = project
        self.project_name = posixpath.join(
            project["namespace"], project["name"]
        )  # we need posix path for server API calls
        display_name = project["name"]
        group_items = project_manager.get_mergin_browser_groups()
        if group_items.get("Shared with me") == parent:
            display_name = self.project_name
        QgsDataItem.__init__(self, QgsDataItem.Collection, parent, display_name, "/Mergin/" + self.project_name)
        self.path = None
        self.setSortKey(f"1 {self.name()}")
        self.setIcon(QIcon(icon_path("cloud.svg")))
        self.project_manager = project_manager
        if self.project_manager is not None:
            self.mc = self.project_manager.mc
        else:
            self.mc = None

    def download(self):
        self.project_manager.download_project(self.project)
        return

    def open_project(self):
        self.project_manager.open_project(self.path)

    def clone_remote_project(self):
        user_info = self.mc.user_info()
        workspaces = user_info.get("workspaces", None)

        dlg = CloneProjectDialog(user_info=user_info, default_workspace=self.project["namespace"])
        if not dlg.exec_():
            return  # cancelled
        try:
            self.mc.clone_project(self.project_name, dlg.project_name, dlg.project_namespace)
        except (URLError, ClientError) as e:
            msg = "Failed to clone project {}:\n\n{}".format(self.project_name, str(e))
            QMessageBox.critical(None, "Clone project", msg, QMessageBox.Close)
            return
        except LoginError as e:
            login_error_message(e)
            return
        msg = "Mergin Maps project cloned successfully."
        QMessageBox.information(None, "Clone project", msg, QMessageBox.Close)
        self.parent().reload()
        # we also need to reload My projects group as the cloned project could appear there
        group_items = self.project_manager.get_mergin_browser_groups()
        if "My projects" in group_items:
            group_items["My projects"].reload()

    def remove_remote_project(self):
        msg = "Do you really want to remove project {} from server?".format(self.project_name)
        btn_reply = QMessageBox.question(None, "Remove project", msg, QMessageBox.Yes | QMessageBox.No, QMessageBox.No)
        if btn_reply == QMessageBox.No:
            return

        try:
            self.mc.delete_project(self.project_name)
            msg = "Mergin Maps project removed successfully."
            QMessageBox.information(None, "Remove project", msg, QMessageBox.Close)
            self.parent().reload()
        except (URLError, ClientError) as e:
            msg = "Failed to remove project {}:\n\n{}".format(self.project_name, str(e))
            QMessageBox.critical(None, "Remove project", msg, QMessageBox.Close)
        except LoginError as e:
            login_error_message(e)

    def actions(self, parent):
        action_download = QAction(QIcon(icon_path("cloud-download.svg")), "Download", parent)
        action_download.triggered.connect(self.download)

        action_clone_remote = QAction(QIcon(icon_path("copy.svg")), "Clone", parent)
        action_clone_remote.triggered.connect(self.clone_remote_project)

        action_remove_remote = QAction(QIcon(icon_path("trash.svg")), "Remove from server", parent)
        action_remove_remote.triggered.connect(self.remove_remote_project)

        actions = [action_download, action_clone_remote]
        if self.project["permissions"]["delete"]:
            actions.append(action_remove_remote)
        return actions


class MerginLocalProjectItem(QgsDirectoryItem):
    """Data item to represent a local Mergin Maps project."""

    def __init__(self, parent, project, project_manager):
        self.project_name = posixpath.join(project["namespace"], project["name"])  # posix path for server API calls
        self.path = mergin_project_local_path(self.project_name)
        display_name = project["name"]
        group_items = project_manager.get_mergin_browser_groups()
        if group_items.get("Shared with me") == parent:
            display_name = self.project_name
        QgsDirectoryItem.__init__(self, parent, display_name, self.path, "/Mergin/" + self.project_name)
        self.setSortKey(f"0 {self.name()}")
        self.project = project
        self.project_manager = project_manager
        if self.project_manager is not None:
            self.mc = self.project_manager.mc
        else:
            self.mc = None

    def open_project(self):
        self.project_manager.open_project(self.path)

    def sync_project(self):
        if not self.path:
            return
        self.project_manager.project_status(self.path)

    def _reload_project(self):
        """This will forcefully reload the QGIS project because the project (or its data) may have changed"""
        qgis_files = find_qgis_files(self.path)
        if QgsProject.instance().fileName() in qgis_files:
            iface.addProject(QgsProject.instance().fileName())

    def remove_local_project(self):
        if not self.path:
            return
        cur_proj = QgsProject.instance()
        cur_proj_path = cur_proj.absolutePath()
        msg = (
            "Your local changes will be lost. Make sure your project is synchronised with server. \n\n"
            "Do you want to proceed?".format(self.project_name)
        )
        btn_reply = QMessageBox.question(
            None, "Remove local project", msg, QMessageBox.Yes | QMessageBox.No, QMessageBox.Yes
        )
        if btn_reply == QMessageBox.No:
            return

        if os.path.exists(self.path):
            try:
                if same_dir(cur_proj_path, self.path):
                    msg = (
                        "The project is currently open. It will get cleared if you proceed.\n\n"
                        "Proceed anyway?".format(self.project_name)
                    )
                    btn_reply = QMessageBox.question(
                        None, "Remove local project", msg, QMessageBox.No | QMessageBox.No, QMessageBox.Yes
                    )
                    if btn_reply == QMessageBox.No:
                        return

                    cur_proj.clear()
                    # clearing project does not trigger toggling toolbar buttons state
                    # change, so we need to fire the singnal manually
                    iface.newProjectCreated.emit()
                    registry = QgsProviderRegistry.instance()
                    registry.setLibraryDirectory(registry.libraryDirectory())

                # remove logging file handler
                mp = MerginProject(self.path)
                log_file_handler = mp.log.handlers[0]
                log_file_handler.close()
                mp.log.removeHandler(log_file_handler)
                del mp

                # as releasing lock on previously open files takes some time
                # we have to wait a bit before removing them, otherwise rmtree
                # will fail and removal of the local rpoject will fail as well
                QTimer.singleShot(250, lambda: shutil.rmtree(self.path))
            except PermissionError as e:
                QgsApplication.messageLog().logMessage(f"Mergin Maps plugin: {str(e)}")
                msg = (
                    f"Failed to delete your project {self.project_name} because it is open.\n"
                    "You might need to close project or QGIS to remove its files."
                )
                QMessageBox.critical(None, "Project delete", msg, QMessageBox.Close)
                return

        settings = QSettings()
        settings.remove(f"Mergin/localProjects/{self.project_name}")
        self.parent().reload()

    def submit_logs(self):
        if not self.path:
            return
        self.project_manager.submit_logs(self.path)

    def clone_remote_project(self):
        user_info = self.mc.user_info()
        workspaces = user_info.get("workspaces", None)

        dlg = CloneProjectDialog(user_info=user_info, default_workspace=self.project["namespace"])

        if not dlg.exec_():
            return  # cancelled
        try:
            self.mc.clone_project(self.project_name, dlg.project_name, dlg.project_namespace)
            msg = "Mergin Maps project cloned successfully."
            QMessageBox.information(None, "Clone project", msg, QMessageBox.Close)
            self.parent().reload()
        except (URLError, ClientError) as e:
            msg = "Failed to clone project {}:\n\n{}".format(self.project_name, str(e))
            QMessageBox.critical(None, "Clone project", msg, QMessageBox.Close)
        except LoginError as e:
            login_error_message(e)

    def actions(self, parent):
        action_remove_local = QAction(QIcon(icon_path("trash.svg")), "Remove locally", parent)
        action_remove_local.triggered.connect(self.remove_local_project)

        action_open_project = QAction("Open QGIS project", parent)
        action_open_project.triggered.connect(self.open_project)

        action_sync_project = QAction(QIcon(icon_path("refresh.svg")), "Synchronize", parent)
        action_sync_project.triggered.connect(self.sync_project)

        action_clone_remote = QAction(QIcon(icon_path("copy.svg")), "Clone", parent)
        action_clone_remote.triggered.connect(self.clone_remote_project)

        action_diagnostic_log = QAction(QIcon(icon_path("first-aid-kit.svg")), "Diagnostic log", parent)
        action_diagnostic_log.triggered.connect(self.submit_logs)

        actions = [
            action_open_project,
            action_sync_project,
            action_clone_remote,
            action_remove_local,
            action_diagnostic_log,
        ]
        return actions


class FetchMoreItem(QgsDataItem):
    """Data item to represent an action to fetch more projects from paginated endpoint."""

    def __init__(self, parent):
        self.parent = parent
        QgsDataItem.__init__(self, QgsDataItem.Collection, parent, "Double-click for more...", "")
        self.setIcon(QIcon(icon_path("dots.svg")))
        self.setSortKey("2")  # the item should appear at the bottom of the list

    def handleDoubleClick(self):
        self.parent.fetch_more()
        return True


class MerginRootItem(QgsDataCollectionItem):
    """Mergin root data containing project groups item with configuration dialog."""

    local_project_removed = pyqtSignal()

    def __init__(
        self,
        parent=None,
        name="Mergin Maps",
        flag=None,
        icon="mm_icon_positive_no_padding.svg",
        order=None,
        plugin=None,
    ):
        providerKey = "Mergin Maps"
        if name != providerKey:
            providerKey = "/Mergin" + name
        QgsDataCollectionItem.__init__(self, parent, name, providerKey)
        self.setIcon(QIcon(icon_path(icon)))
        self.setSortKey(order)
        self.plugin = plugin
        self.project_manager = plugin.manager
        self.mc = self.project_manager.mc if self.project_manager is not None else None
        self.error = ""
        self.wizard = None
        self.projects = []
        self.total_projects_count = None
        self.fetch_more_item = None
        self.filter = flag
        self.base_name = self.name()

    def setWorkspaceName(self, workspace_name):
        if workspace_name:
            name = f"{self.base_name} [{workspace_name}]"
        else:
            name = self.base_name
        self.setName(name)

    def update_client_and_manager(self, mc=None, manager=None, err=None):
        """Update Mergin client and project manager - used when starting or after a config change."""
        self.mc = mc
        self.project_manager = manager
        self.error = err
        self.projects = []
        # We need to depopulate() so that child groups are refreshed (eg when changing user on old server)
        self.depopulate()
        # We need to refresh() so that changing from an empty workspace repopulates entries
        self.refresh()

    def createChildren(self):
        if self.error or self.mc is None:
            self.error = self.error if self.error else "Not configured!"
            error_item = QgsErrorItem(self, self.error, "Mergin/error")
            error_item.setIcon(QIcon(icon_path("alert-triangle.svg")))
            sip.transferto(error_item, self)
            return [error_item]

        if self.mc.server_type() == ServerType.OLD:
            return self.createChildrenGroups()

        return self.createChildrenProjects()

    def createChildrenProjects(self):
        if not self.projects:
            error = self.fetch_projects()
            if error is not None:
                return error
        items = []
        for project in self.projects:
            project_name = posixpath.join(project["namespace"], project["name"])  # posix path for server API calls
            local_proj_path = mergin_project_local_path(project_name)
            if local_proj_path is None or not os.path.exists(local_proj_path):
                item = MerginRemoteProjectItem(self, project, self.project_manager)
                item.setState(QgsDataItem.Populated)  # make it non-expandable
            else:
                item = MerginLocalProjectItem(self, project, self.project_manager)
            sip.transferto(item, self)
            items.append(item)
        self.set_fetch_more_item()
        if self.fetch_more_item is not None:
            items.append(self.fetch_more_item)
        return items

    def createChildrenGroups(self):
        items = []
        my_projects = MerginGroupItem(self, "My projects", "created", "user.svg", 1, self.plugin)
        my_projects.setState(QgsDataItem.Populated)
        my_projects.refresh()
        sip.transferto(my_projects, self)
        items.append(my_projects)

        shared_projects = MerginGroupItem(self, "Shared with me", "shared", "users.svg", 2, self.plugin)
        shared_projects.setState(QgsDataItem.Populated)
        shared_projects.refresh()
        sip.transferto(shared_projects, self)
        items.append(shared_projects)

        return items

    def fetch_projects(self, page=1, per_page=PROJS_PER_PAGE):
        """Get paginated projects list from Mergin Maps service. If anything goes wrong, return an error item."""
        if self.project_manager is None:
            error_item = QgsErrorItem(self, "Failed to log in. Please check the configuration", "/Mergin/error")
            sip.transferto(error_item, self)
            return [error_item]
        if not self.plugin.current_workspace_name:
            error_item = QgsErrorItem(self, "No workspace available", "/Mergin/error")
            sip.transferto(error_item, self)
            return [error_item]
        try:
            resp = self.project_manager.mc.paginated_projects_list(
                flag=self.filter,
                only_namespace=self.plugin.current_workspace_name,
                page=page,
                per_page=per_page,
                # todo: switch back to "namespace_asc,name_asc" as it currently crashes ee.dev and ce.dev
                order_params="name_asc",
            )
            self.projects += resp["projects"]
            self.total_projects_count = int(resp["count"]) if is_number(resp["count"]) else 0
        except URLError:
            error_item = QgsErrorItem(self, "Failed to get projects from server", "/Mergin/error")
            sip.transferto(error_item, self)
            return [error_item]
        except Exception as err:
            error_item = QgsErrorItem(self, "Error: {}".format(str(err)), "/Mergin/error")
            sip.transferto(error_item, self)
            return [error_item]
        return None

    def set_fetch_more_item(self):
        """Check if there are more projects to be fetched from Mergin service and set the fetch-more item."""
        if self.fetch_more_item is not None:
            try:
                self.removeChildItem(self.fetch_more_item)
            except RuntimeError:
                pass
            self.fetch_more_item = None
        fetched_count = len(self.projects)
        if fetched_count < self.total_projects_count:
            self.fetch_more_item = FetchMoreItem(self)
            self.fetch_more_item.setState(QgsDataItem.Populated)
            sip.transferto(self.fetch_more_item, self)
        if isinstance(self, MerginGroupItem):
            group_name = f"{self.base_name} ({self.total_projects_count})"
            self.setName(group_name)

    def fetch_more(self):
        """Fetch another page of projects and add them to the group item."""
        if self.fetch_more_item is None:
            QMessageBox.information(None, "Fetch Mergin Maps Projects", "All projects already listed.")
            return
        page_to_get = floor(self.rowCount() / PROJS_PER_PAGE) + 1
        dummy = self.fetch_projects(page=page_to_get)
        self.refresh()

    def reload(self):
        self.projects = []
        self.refresh()

    def actions(self, parent):
        action_configure = QAction(QIcon(icon_path("settings.svg")), "Configure", parent)
        action_configure.triggered.connect(self.plugin.configure)

        action_refresh = QAction(QIcon(icon_path("repeat.svg")), "Refresh", parent)
        action_refresh.triggered.connect(self.reload)

        action_create = QAction(QIcon(icon_path("square-plus.svg")), "Create new project", parent)
        action_create.triggered.connect(self.plugin.create_new_project)

        action_find = QAction(QIcon(icon_path("search.svg")), "Find project", parent)
        action_find.triggered.connect(self.plugin.find_project)

        action_switch = QAction(QIcon(icon_path("replace.svg")), "Switch workspace", parent)
        action_switch.triggered.connect(self.plugin.switch_workspace)

        action_explore = QAction(QIcon(icon_path("explore.svg")), "Explore public projects", parent)
        action_explore.triggered.connect(self.plugin.explore_public_projects)

        actions = [action_configure]
        if self.mc:
            server_type = self.mc.server_type()
            if server_type == ServerType.OLD:
                actions.append(action_create)
<<<<<<< HEAD
                actions.append(action_explore)
            elif server_type == "ee":
                actions.append(action_refresh)
                actions.append(action_create)
                actions.append(action_find)
                actions.append(action_switch)
                actions.append(action_explore)
            elif server_type == "ce":
                actions.append(action_refresh)
                actions.append(action_create)
                actions.append(action_find)
                actions.append(action_explore)
=======
            elif server_type == ServerType.CE:
                actions.append(action_refresh)
                actions.append(action_create)
            elif server_type in (ServerType.EE, ServerType.SAAS):
                actions.append(action_refresh)
                actions.append(action_create)
                actions.append(action_switch)
>>>>>>> aaf1bed5
        return actions


class MerginGroupItem(MerginRootItem):
    """Mergin group data item. Contains filtered list of Mergin Maps projects."""

    def __init__(self, parent, grp_name, grp_filter, icon, order, plugin):
        MerginRootItem.__init__(self, parent, grp_name, grp_filter, icon, order, plugin)

    def isMerginGroupItem(self):
        return True

    def createChildren(self):
        return self.createChildrenProjects()

    def actions(self, parent):
        action_refresh = QAction(QIcon(icon_path("repeat.svg")), "Reload", parent)
        action_refresh.triggered.connect(self.reload)
        actions = [action_refresh]
        if self.fetch_more_item is not None:
            action_fetch_more = QAction(QIcon(icon_path("dots.svg")), "Fetch more", parent)
            action_fetch_more.triggered.connect(self.fetch_more)
            actions.append(action_fetch_more)
        if self.name().startswith("My projects"):
            action_create = QAction(QIcon(icon_path("square-plus.svg")), "Create new project", parent)
            action_create.triggered.connect(self.plugin.create_new_project)
            actions.append(action_create)
        return actions


class DataItemProvider(QgsDataItemProvider):
    def __init__(self, plugin):
        QgsDataItemProvider.__init__(self)
        self.root_item = None
        self.plugin = plugin

    def name(self):
        return "MerginProvider"

    def capabilities(self):
        return QgsDataProvider.Net

    def createDataItem(self, path, parentItem):
        if not parentItem:
            ri = MerginRootItem(plugin=self.plugin)
            sip.transferto(ri, None)
            self.root_item = ri
            return ri
        else:
            return None<|MERGE_RESOLUTION|>--- conflicted
+++ resolved
@@ -934,28 +934,18 @@
             server_type = self.mc.server_type()
             if server_type == ServerType.OLD:
                 actions.append(action_create)
-<<<<<<< HEAD
                 actions.append(action_explore)
-            elif server_type == "ee":
+            elif server_type == ServerType.CE:
+                actions.append(action_refresh)
+                actions.append(action_create)
+                actions.append(action_find)
+                actions.append(action_explore)
+            elif server_type in (ServerType.EE, ServerType.SAAS):
                 actions.append(action_refresh)
                 actions.append(action_create)
                 actions.append(action_find)
                 actions.append(action_switch)
                 actions.append(action_explore)
-            elif server_type == "ce":
-                actions.append(action_refresh)
-                actions.append(action_create)
-                actions.append(action_find)
-                actions.append(action_explore)
-=======
-            elif server_type == ServerType.CE:
-                actions.append(action_refresh)
-                actions.append(action_create)
-            elif server_type in (ServerType.EE, ServerType.SAAS):
-                actions.append(action_refresh)
-                actions.append(action_create)
-                actions.append(action_switch)
->>>>>>> aaf1bed5
         return actions
 
 
