--- conflicted
+++ resolved
@@ -14,11 +14,7 @@
         type: string
 env:
   # Assign the version provided by 'workflow_dispatch' if available; otherwise, use the default.
-<<<<<<< HEAD
-  PYTHON_API_CLIENT_VER: ${{ inputs.PYTHON_API_CLIENT_VER != '' && inputs.PYTHON_API_CLIENT_VER || '0.9.4' }}
-=======
   PYTHON_API_CLIENT_VER: ${{ inputs.PYTHON_API_CLIENT_VER != '' && inputs.PYTHON_API_CLIENT_VER || '0.10.0' }}
->>>>>>> d86b065f
   GEODIFF_VER:  ${{ inputs.GEODIFF_VER != '' && inputs.GEODIFF_VER || '2.0.4' }}
   PYTHON_VER: "38"
   PLUGIN_NAME: Mergin  
