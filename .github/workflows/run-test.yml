--- conflicted
+++ resolved
@@ -34,13 +34,8 @@
       - name: Checkout client code
         uses: actions/checkout@v3
         with:
-<<<<<<< HEAD
-          repository: MerginMaps/mergin-py-client
+          repository: MerginMaps/python-api-client
           ref: ${{ env.PYTHON_API_CLIENT_VER }}
-=======
-          repository: MerginMaps/python-api-client
-          ref: ${{ env.MERGIN_CLIENT_VER }}
->>>>>>> 285cea89
           path: client
 
       - name: Install python-api-client dependencies
